---
id: migration-guide
sidebar_label: Version Migration Guide
title: Version Migration Guide
description: |
  Information about changes between major versions of chatbot framework Rasa Core
  and how you can migrate from one version to another.
---

This page contains information about changes between major versions and
how you can migrate from one version to another.

## Rasa 2.3.3 to Rasa 2.3.4

:::caution
This is a release **breaking backwards compatibility of machine learning models**.
It is not possible to load previously trained models if they were trained with `model_confidence=cosine` or
`model_confidence=inner` setting. Please make sure to retrain the assistant before trying to use it with this improved version.

:::

### Machine Learning Components

Rasa Open Source `2.3.0` introduced the option of using cosine similarities for model confidences by setting `model_confidence=cosine`. Some post-release experiments revealed that using `model_confidence=cosine` is wrong as it can change the order of predicted labels. That's why this option was removed in Rasa Open Source version `2.3.4`.

<<<<<<< HEAD
Also, `model_confidence=inner` is deprecated as it produces an unbounded range of confidences which can break
the logic of assistants in various other places.
=======
`model_confidence=inner` is deprecated as it produces an unbounded range of confidences which can break
the logic of assistants in various other places. Users are now encouraged to try `model_confidence=linear_norm`
which will produce a linearly normalized version of dot product similarities with
each value in the range `[0,1]`. Setting `model_confidence` to `linear_norm` will be helpful when trying to tune
fallback thresholds.
>>>>>>> 9f524e27

We encourage you to try `model_confidence=linear_norm` which will produce a linearly normalized version of dot product similarities with each value in the range `[0,1]`. This can be done with the following config:
```
- name: DIETClassifier
   model_confidence: linear_norm
   constrain_similarities: True
```

If you trained a model with `model_confidence=cosine` or `model_confidence=inner` setting using previous versions of Rasa Open Source, please re-train by either removing the `model_confidence` option from the configuration or setting it to `linear_norm`.


## Rasa 2.2 to Rasa 2.3

### Machine Learning Components

A few changes have been made to the loss function inside machine learning (ML)
components `DIETClassifier`, `ResponseSelector` and `TEDPolicy`. These include:
1. Configuration option `loss_type=softmax` is now deprecated and will be removed in Rasa Open Source 3.0.0. Use `loss_type=cross_entropy` instead.
2. The default loss function (`loss_type=cross_entropy`) can add an optional sigmoid cross-entropy loss of all similarity values to constrain
them to an approximate range. You can turn on this option by setting `constrain_similarities=True`. This should help the models to perform better on real world test sets.

Also, a new option `model_confidence` has been added to each ML component. It affects how the model's confidence for each label is computed during inference. It can take one of three values:
1. `softmax` - Dot product similarities between input and label embeddings are post-processed with a softmax function, as a result of which confidence for all labels sum up to 1.
2. `cosine` - Cosine similarity between input and label embeddings. Confidence for each label will be in the range `[-1,1]`.
3. `linear_norm` - Dot product similarities between input and label embeddings are post-processed with a linear normalization function. Confidence for each label will be in the range `[0,1]`.
The default value is `softmax`, but we recommend trying `linear_norm`. This should make it easier to [tune thresholds for fallback](./fallback-handoff.mdx#fallbacks).
The value of this option does not affect how confidences are computed for entity predictions in `DIETClassifier`.

With both the above recommendations, users are encouraged to experiment by configuring their ML component, e.g. `DIETClassifier`, as:
```
- name: DIETClassifier
  model_confidence: linear_norm
  constrain_similarities: True
  ...
```
Once the assistant is re-trained with the above configuration, users should also [tune fallback confidence thresholds](./fallback-handoff.mdx#fallbacks).


## Rasa 2.1 to Rasa 2.2

### General

`TEDPolicy`'s  `transformer_size`, `number_of_transformer_layers`,
and `dense_dimensions` parameters have been renamed.
Please update your configuration files using the following mapping:

|      Old Model Parameter    |                 New Model Parameter                    |
|-----------------------------|--------------------------------------------------------|
|`transformer_size`           |dictionary `transformer_size` with keys                 |
|                             |`text`, `action_text`, `label_action_text`, `dialogue`  |
|`number_of_transformer_layers`|dictionary `number_of_transformer_layers` with keys    |
|                             |`text`, `action_text`, `label_action_text`, `dialogue`  |
|`dense_dimension`            |dictionary `dense_dimension` with keys                  |
|                             |`text`, `action_text`, `label_action_text`, `intent`,   |
|                             |`action_name`, `label_action_name`, `entities`, `slots`,|
|                             |`active_loop`                                           |

For example:

```yaml-rasa title="config.yml"
policies:
  - name: TEDPolicy
    transformer_size:
      text: 128
      action_text: 128
      label_action_text: 128
      dialogue: 128
    number_of_transformer_layers:
      text: 1
      action_text: 1
      label_action_text: 1
      dialogue: 1
    dense_dimension:
      text: 128
      action_text: 128
      label_action_text: 128
      intent: 20
      action_name: 20
      label_action_name: 20
      entities: 20
      slots: 20
      active_loop: 20
```


### Deprecations

#### Markdown Data
Training and test data in Markdown format is now deprecated. This includes:
- reading and writing of story files in Markdown format
- reading and writing of NLU data in Markdown format
- reading and writing of retrieval intent data in Markdown format

Support for Markdown data will be removed entirely in Rasa Open Source 3.0.0.

Please convert your existing Markdown data by using the commands
described [here](./migration-guide.mdx#training-data-files).


### Policies

[Policies](./policies.mdx) now require a `**kwargs` argument in their constructor and `load` method.
Policies without `**kwargs` will be supported until Rasa version `3.0.0`.
However when using [incremental training](./command-line-interface.mdx#incremental-training)
`**kwargs` **must** be included.


#### Other

* `Domain.random_template_for` is deprecated and will be removed in Rasa Open Source
   3.0.0. You can alternatively use the `TemplatedNaturalLanguageGenerator`.
* `Domain.action_names` is deprecated and will be removed in Rasa Open Source
   3.0.0. Please use `Domain.action_names_or_texts` instead.


## Rasa 2.0 to Rasa 2.1

### Deprecations

`ConveRTTokenizer` is now deprecated. [ConveRTFeaturizer](./components.mdx#convertfeaturizer) now implements
its behaviour. To migrate, replace `ConveRTTokenizer` with any other tokenizer, for e.g.:

```yaml
pipeline:
    - name: WhitespaceTokenizer
    - name: ConveRTFeaturizer
      model_url: <Remote/Local path to model files>
    ...
```

`HFTransformersNLP` and `LanguageModelTokenizer` components are now deprecated.
[LanguageModelFeaturizer](./components.mdx#languagemodelfeaturizer) now implements their behaviour.
To migrate, replace both the above components with any tokenizer and specify the model architecture and model weights
as part of `LanguageModelFeaturizer`, for e.g.:

```yaml
pipeline:
    - name: WhitespaceTokenizer
    - name: LanguageModelFeaturizer
      model_name: "bert"
      model_weights: "rasa/LaBSE"
    ...
```

## Rasa 1.10 to Rasa 2.0

### General

A lot has changed in version 2.0. Make sure you read
through this guide thoroughly, to make sure all parts of your bot are updated.
A lot of updates can be done automatically with inbuilt commands, others will need
some manual conversion. If you have any feedback about these updates or the migration process, please post it
in the [forum](https://forum.rasa.com/t/rasa-open-source-2-0-is-out-now-internal-draft/35577).

### Training data files

As of version 2.0, the new default training data format is yaml. Markdown is still supported,
but this will be deprecated in Rasa Open Source 3.0.0.

You can convert existing NLU, Stories, and NLG (i.e. `responses.md`) training data
files in the Markdown format to the new YAML format using following commands:

```bash
rasa data convert nlu -f yaml --data={SOURCE_DIR} --out={TARGET_DIR}
rasa data convert nlg -f yaml --data={SOURCE_DIR} --out={TARGET_DIR}
rasa data convert core -f yaml --data={SOURCE_DIR} --out={TARGET_DIR}
```

Converted files will have the same names as the original ones but with a
`_converted.yml` suffix.

If you are using [forms](./migration-guide.mdx#forms) or [response selectors](./migration-guide.mdx#response-selectors),
some additional changes will need to be made as described in their respective sections.

### Policies

With the introduction of [rules](./rules.mdx) and the [RulePolicy](./policies.mdx#rule-policy),
the following policies are deprecated:

- [Mapping Policy](./policies.mdx#mapping-policy)
- [Fallback Policy](./policies.mdx#fallback-policy)
- [Two-Stage-Fallback Policy](./policies.mdx#two-stage-fallback-policy)
- [Form Policy](./policies.mdx#form-policy)


To migrate the policies automatically, you can run the following command:

```bash
rasa data convert config
```

This command will take care of updating your `config.yml` and `domain.yml`, while
making backups of your existing files using the `.bak` suffix. It will also add a
`rules.yml` if necessary.

Your forms will still function as normal in the old format after this update, but this command
does not convert them into the new format automatically. This should be done manually, as
described in the section on [forms](./migration-guide.mdx#forms).

You can also migrate the individual policies manually, if you don't want to use the automatic conversion command.

#### Manually migrating from the Mapping Policy

If you previously used the [Mapping Policy](./policies.mdx#mapping-policy), you
can follow the documentation on [FAQs](./chitchat-faqs.mdx) to convert your mapped
intents to rules. Suppose you previously mapped an intent `ask_is_bot` as follows:

```yaml-rasa title="domain.yml"
intents:
 - ask_is_bot:
     triggers: action_is_bot
```

This becomes the following rule:

```yaml-rasa title="rules.yml"
rules:
- rule: Rule to map `ask_is_bot` intent
  steps:
  - intent: ask_is_bot
  - action: action_is_bot
```

And you can safely remove any `triggers:` from your domain:

```yaml-rasa title="domain.yml"
intents:
 - ask_is_bot
```

Finally, you can replace the Mapping Policy with the
[Rule Policy](./policies.mdx#rule-policy) in your model configuration:

```yaml-rasa title="config.yml"
policies:
  # Other policies
  - name: RulePolicy
```

#### Manually migrating from the Fallback Policy

If you previously used the [Fallback Policy](./policies.mdx#fallback-policy), the following model
configuration would translate as follows given a previous configuration like this:

```yaml-rasa title="config.yml"
policies:
  - name: "FallbackPolicy"
    nlu_threshold: 0.4
    core_threshold: 0.3
    fallback_action_name: "action_default_fallback"
    ambiguity_threshold: 0.1
```

The new configuration would then look like:

```yaml-rasa title="config.yml"
policies:
  # Other policies
  - name: RulePolicy
    core_fallback_threshold: 0.3
    core_fallback_action_name: "action_default_fallback"

pipeline:
  # Other components
  - name: FallbackClassifier
    threshold: 0.4
    ambiguity_threshold: 0.1
```

In addition, you need to add a [rule](./rules.mdx) to specify which action to run
in case of low NLU confidence:

```yaml-rasa title="rules.yml"
rules:
  - rule: Ask the user to rephrase whenever they send a message with low NLU confidence
    steps:
    - intent: nlu_fallback
    - action: utter_please_rephrase
```

See the documentation on [fallback](./fallback-handoff.mdx#fallbacks) for more
information.

#### Manually migrating from the Two-Stage-Fallback Policy

If you previously used the
[Two-Stage-Fallback Policy](./policies.mdx#two-stage-fallback-policy), with a configuration
like this for example:

```yaml-rasa title="config.yml"
policies:
  - name: TwoStageFallbackPolicy
    nlu_threshold: 0.4
    ambiguity_threshold: 0.1
    core_threshold: 0.3
    fallback_core_action_name: "action_default_fallback"
    fallback_nlu_action_name: "action_default_fallback"
    deny_suggestion_intent_name: "out_of_scope"
```

The new configuration would look like this:

```yaml-rasa title="config.yml"
policies:
  # Other policies
  - name: RulePolicy
    core_fallback_threshold: 0.3
    core_fallback_action_name: "action_default_fallback"

pipeline:
  # Other components
  - name: FallbackClassifier
    threshold: 0.4
    ambiguity_threshold: 0.1
```

In addition you need to add a [rule](./rules.mdx) to activate the Two-Stage Fallback for
messages with low NLU confidence.

```yaml-rasa title="rules.yml"
rules:
  - rule: Implementation of the TwoStageFallbackPolicy
    steps:
    # This intent is automatically triggered by the `FallbackClassifier` in the NLU
    # pipeline in case the intent confidence was below the specified threshold.
    - intent: nlu_fallback
    # The Fallback is now implemented as a form.
    - action: action_two_stage_fallback
    - active_loop: action_two_stage_fallback
```

Note that the previous parameters `fallback_nlu_action_name` and
`deny_suggestion_intent_name` are no longer configurable and have the fixed values
`action_default_fallback` and `out_of_scope`.

See the [fallback](./fallback-handoff.mdx#fallbacks) documentation for more
information.

### Forms

As of version 2.0 the logic for [forms](./forms.mdx) has been moved from the
Rasa SDK to Rasa Open Source to simplify implementation and make it easier to write
action servers in other languages.

This means that forms are no longer implemented using a `FormAction`, but instead
defined in the domain. Any customizations around requesting slots or
[slot validation](./forms.mdx#validating-form-input) can be handled with a `FormValidationAction`.

Consider a custom form action from 1.x like this:

```python
from typing import Text, List, Any, Dict, Union
from rasa_sdk import Tracker
from rasa_sdk.executor import CollectingDispatcher
from rasa_sdk.forms  import FormAction

class RestaurantForm(FormAction):
    def name(self) -> Text:
        return "restaurant_form"

    @staticmethod
    def required_slots(tracker: Tracker) -> List[Text]:
        return ["cuisine"]

    def slot_mappings(self) -> Dict[Text, Union[Dict, List[Dict]]]:
        return {
            "cuisine": self.from_entity(entity="cuisine", not_intent="chitchat"),
        }

    @staticmethod
    def cuisine_db() -> List[Text]:
        """Database of supported cuisines"""

        return ["caribbean", "chinese", "french"]

    def validate_cuisine(
        self,
        value: Text,
        dispatcher: CollectingDispatcher,
        tracker: Tracker,
        domain: Dict[Text, Any],
    ) -> Dict[Text, Any]:
        """Validate cuisine value."""

        if value.lower() in self.cuisine_db():
            # validation succeeded, set the value of the "cuisine" slot to value
            return {"cuisine": value}
        else:
            dispatcher.utter_message(template="utter_wrong_cuisine")
            # validation failed, set this slot to None, meaning the
            # user will be asked for the slot again
            return {"cuisine": None}

    def submit(
        self,
        dispatcher: CollectingDispatcher,
        tracker: Tracker,
        domain: Dict[Text, Any],
    ) -> List[Dict]:
        """Define what the form has to do
            after all required slots are filled"""

        # utter submit template
        dispatcher.utter_message(template="utter_submit")
        return []
```

Start the migration by removing the FormPolicy and adding the [RulePolicy](./policies.mdx#rule-policy)
(if not there already) to your model configuration:

```yaml-rasa title="config.yml"
policies:
  # Other policies
  # ...
  - name: RulePolicy
```

Then you need to define the form, required slots and their slot mappings
in the domain as described in the documentation on [forms](./forms.mdx#defining-a-form):

```yaml-rasa title="domain.yml"
forms:
  restaurant_form:
    cuisine:
    - type: from_entity
      entity: cuisine
      not_intent: chitchat
```
If you ran the command to [convert your stories](./migration-guide.mdx#training-data-Files),
you will have a story that handles form activation and deactivation like this:

```yaml-rasa title="stories.yml"
stories:
  - story: cuisine form
    steps:
    - intent: request_restaurant
    - action: restaurant_form
    - active_loop: restaurant_form
    - active_loop: null
    - action: utter_submit
```

This will work fine, but the best way to handle form behavior is to remove this story and instead
define two separate rules for form activation and submission:

```yaml-rasa title="rules.yml"
rules:
  - rule: Activate form
    steps:
    - intent: request_restaurant
    - action: restaurant_form
    - active_loop: restaurant_form

  - rule: Submit form
    condition:
    # Condition that form is active.
    - active_loop: restaurant_form
    steps:
    - action: restaurant_form
    - active_loop: null
    # The action we want to run when the form is submitted.
    - action: utter_submit
```

The last step is to implement a custom action to validate the form slots. Start by
adding the custom action to your domain:

```yaml-rasa title="domain.yml"
actions:
  # Other actions
  # ...
  - validate_restaurant_form
```

Then add a custom action which validates the `cuisine` slot:

```python
from typing import Text, List, Any, Dict, Union
from rasa_sdk import Tracker
from rasa_sdk.executor import CollectingDispatcher
from rasa_sdk import FormValidationAction
from rasa_sdk.types import DomainDict

class RestaurantFormValidator(FormValidationAction):
    def name(self) -> Text:
        return "validate_restaurant_form"

    @staticmethod
    def cuisine_db() -> List[Text]:
        """Database of supported cuisines"""

        return ["caribbean", "chinese", "french"]

    def validate_cuisine(
        self,
        slot_value: Any,
        dispatcher: CollectingDispatcher,
        tracker: Tracker,
        domain: DomainDict,
    ) -> Dict[Text, Any]:
        """Validate cuisine value."""

        if slot_value.lower() in self.cuisine_db():
            # validation succeeded, set the value of the "cuisine" slot to value
            return {"cuisine": slot_value}
        else:
            # validation failed, set this slot to None, meaning the
            # user will be asked for the slot again
            return {"cuisine": None}
```

You can also migrate forms from Rasa SDK to Rasa Open Source 2 iteratively. You can for
example migrate one form to the Rasa Open Source 2 implementation while continue using
the deprecated Rasa SDK implementation for another form. To continue to use
the deprecated Rasa SDK `FormAction`s, add a custom action with the name of your form to your domain. Note that you should complete the migration as soon as possible as the deprecated `FormAction`
will be removed from the Rasa SDK in Rasa Open Source 3.

```yaml-rasa title="domain.yml"
actions:
# Adding a custom action for a form will
# instruct Rasa Open Source to use the
# deprecated Rasa SDK implementation of forms.
- my_form

forms:
 my_form:
```

See the [forms](./forms.mdx) documentation for more details.

### Response Selectors

Response Selectors are a stable feature as of version 2.0.

The [conversion command](./migration-guide.mdx#training-data-files) will automatically
convert your `responses.md` file, stories and nlu training data to the new yaml format.
It will also take care of adding the `utter_` prefix to your responses.
Additionally you will need to rename the `respond_` actions in your stories files to use the
`utter_` prefix instead. Run the following command to apply these changes:

```bash
rasa data convert responses --data {SOURCE_DIR} --out={TARGET_DIR}
```

You can also apply these changes manually. For example:

```yaml-rasa
stories:
  - story: chitchat
    steps:
    - intent: chitchat
    - action: respond_chitchat
```
becomes

```yaml-rasa
stories:
  - story: chitchat
    steps:
    - intent: chitchat
    - action: utter_chitchat
```

and you will need to add the `utter_` prefix to the response names in your `responses.md`
as well. For example:

```yaml-rasa
responses:
  chitchat/ask_name:
    - text: Oh yeah, I am called the retrieval bot.

  chitchat/ask_weather:
    - text: Oh, it does look sunny right now in Berlin.
```

becomes

```yaml-rasa
responses:
  utter_chitchat/ask_name:
    - text: Oh yeah, I am called the retrieval bot.

  utter_chitchat/ask_weather:
    - text: Oh, it does look sunny right now in Berlin.
```

Finally, you should remove any actions with the `respond_` prefix from the actions
list in your domain.

This behavior will work fine when defined as a story, but even better when defined
as a rule. You should consider transferring your retrieval stories to rules. More information
on what that looks like in the [chitchat and FAQs documentation](./chitchat-faqs.mdx).


Response Selectors are now trained on retrieval intent labels by default instead
of the actual response text. For most models, this should improve training time
and accuracy of the `ResponseSelector`.

If you want to revert to the pre-2.0 default behavior, add the `use_text_as_label: true`
parameter to your `ResponseSelector` component:

```yaml-rasa
pipeline:
  # other components
  - name: ResponseSelector
    use_text_as_label: true
```

The output schema of `ResponseSelector` has changed. An example output looks like this:

```json {3-4,10,11,20}
{
  "response_selector": {
    "all_retrieval_intents": [
      "faq"
    ],
    "default": {
      "response": {
        "id": 1388783286124362000,
        "confidence": 1,
        "intent_response_key": "faq/is_legit",
        "response_templates": [
          {
            "text": "absolutely",
            "image": "https://i.imgur.com/nGF1K8f.jpg"
          },
          {
            "text": "I think so."
          }
        ]
        "template_name": "utter_faq/is_legit"
      },
      "ranking": [
        {
          "id": 1388783286124362000,
          "confidence": 1,
          "intent_response_key": "faq/is_legit"
        }
      ]
    }
  }
}
```
As a result of this, if you were previously querying for the key `full_retrieval_intent` as:
```python {2}
response_selector_output.get("default")
                        .get("full_retrieval_intent")
```
you should instead now do this:
```python {2-3}
response_selector_output.get("default")
                        .get("response")
                        .get("intent_response_key")
```


### Unfeaturized Slots

[Slots](domain.mdx#slots) of type [unfeaturized](domain.mdx#unfeaturized-slot) are
deprecated and will be removed in version 3.0. To ignore slot values during
a conversation, set the `influence_conversation` property of the slot to `false`.

The following snippet is an example of the deprecated unfeaturized slot usage:

```yaml-rasa
slots:
  username:
    type: unfeaturized
```

To update this to the new format, you can specify the expected data type `text` and
define that the slot should be ignored during the conversation.

```yaml-rasa
slots:
  username:
    type: text
    # Set `influence_conversation` to `false`
    # to ignore the slot value during the conversation.
    influence_conversation: false
```

If you don't require the slot to have a specific data type, you can use the new slot
type [any](domain.mdx#any-slot). This slot type is always ignored during a conversation
and does not make any assumptions regarding the data type of the slot value.

```yaml-rasa
slots:
  username:
    type: any
```

Please see the updated [slots documentation](domain.mdx#slots) for more information.

### Conversation sessions

[Conversation sessions](domain.mdx#session-configuration) are now enabled by default
if your [Domain](domain.mdx) does not contain a session configuration. Previously a
missing session configuration was treated as if conversation sessions were disabled.
You can explicitly disable conversation sessions using the following snippet:

```yaml-rasa title="domain.yml"
session_config:
  # A session expiration time of `0`
  # disables conversation sessions
  session_expiration_time: 0
```


### Dialogue Featurization

This section is only relevant if you explicitly defined [featurizers](./policies.mdx#featurizers)
in your policy configuration.

LabelTokenizerSingleStateFeaturizer is deprecated and will be removed in the future.
It should be replaced with SingleStateFeaturizer and some changes should be made to the NLU pipeline.
Add a `Tokenizer` with the option `intent_tokenization_flag: True` and `CountVectorsFeaturizer`
to the NLU pipeline.

For example:
```yaml-rasa {3-5}
language: en
pipeline:
  - name: WhitespaceTokenizer
    intent_tokenization_flag: True
  - name: CountVectorsFeaturizer
  # other components
policies:
  # other policies
  - name: TEDPolicy
    featurizer:
    - name: SingleStateFeaturizer

```

BinarySingleStateFeaturizer is deprecated and will be removed in the future.
You should replace it with `SingleStateFeaturizer` and a NLU pipeline
where `intent_tokenization_flag` of a Tokenizer is set to `False`.

For example:
```yaml-rasa {4}
language: en
pipeline:
  - name: WhitespaceTokenizer
    intent_tokenization_flag: False
  # other components
policies:
  # other policies
  - name: TEDPolicy
    featurizer:
    - name: SingleStateFeaturizer

```

### Deprecations

The deprecated [event brokers](./event-brokers.mdx) FileProducer, KafkaProducer, PikaProducer
and SQLProducer have been removed. If you used these brokers in your
`endpoints.yml` make sure to use the renamed variants instead:
  - FileProducer became FileEventBroker
  - KafkaProducer became KafkaEventBroker
  - PikaProducer became PikaEventBroker
  - SQLProducer became  SQLEventBroker

The deprecated EmbeddingIntentClassifier has been removed. If you used this
component in your pipeline configuration (`config.yml`) you can replace it
with [DIETClassifier](./components.mdx#dietclassifier).
It accepts the same configuration parameters.

The deprecated KerasPolicy has been removed. If you used this
component in your policies configuration (`config.yml`) you can replace it
with [TEDPolicy](./policies.mdx#ted-policy). It accepts the same configuration parameters.

## Rasa 1.7 to Rasa 1.8

:::caution
This is a release **breaking backwards compatibility**.
It is not possible to load previously trained models. Please make sure to retrain a
model before trying to use it with this improved version.

:::

### General

* The [TED Policy](./policies.mdx#ted-policy) replaced the `keras_policy` as recommended machine
  learning policy. New projects generated with `rasa init` will automatically use
  this policy. In case you want to change your existing model configuration to use the
  [TED Policy](./policies.mdx#ted-policy) add this to the `policies` section in your `config.yml`
  and remove potentially existing `KerasPolicy` entries:

  ```yaml-rasa
  policies:
  # - ... other policies
  - name: TEDPolicy
    max_history: 5
    epochs: 100
  ```

  The given snippet specifies default values for the parameters `max_history` and
  `epochs`. `max_history` is particularly important and strongly depends on your stories.
  Please see the docs of the [TED Policy](./policies.mdx#ted-policy) if you want to customize them.

* All pre-defined pipeline templates are deprecated. **Any templates you use will be
  mapped to the new configuration, but the underlying architecture is the same**.
  Take a look at [Tuning Your Model](./tuning-your-model.mdx) to decide on what components you should use
  in your configuration file.

* The Embedding Policy was renamed to [TED Policy](./policies.mdx#ted-policy). The functionality of the policy stayed the same.
  Please update your configuration files to use `TEDPolicy` instead of `EmbeddingPolicy`.

* Most of the model options for `EmbeddingPolicy`, `EmbeddingIntentClassifier`, and `ResponseSelector` got
  renamed. Please update your configuration files using the following mapping:

  |      Old model option       |                  New model option                   |
  |-----------------------------|-----------------------------------------------------|
  |hidden_layers_sizes_a        |dictionary “hidden_layers_sizes” with key “text”     |
  |hidden_layers_sizes_b        |dictionary “hidden_layers_sizes” with key “label”    |
  |hidden_layers_sizes_pre_dial |dictionary “hidden_layers_sizes” with key “dialogue” |
  |hidden_layers_sizes_bot      |dictionary “hidden_layers_sizes” with key “label”    |
  |num_transformer_layers       |number_of_transformer_layers                         |
  |num_heads                    |number_of_attention_heads                            |
  |max_seq_length               |maximum_sequence_length                              |
  |dense_dim                    |dense_dimension                                      |
  |embed_dim                    |embedding_dimension                                  |
  |num_neg                      |number_of_negative_examples                          |
  |mu_pos                       |maximum_positive_similarity                          |
  |mu_neg                       |maximum_negative_similarity                          |
  |use_max_sim_neg              |use_maximum_negative_similarity                      |
  |C2                           |regularization_constant                              |
  |C_emb                        |negative_margin_scale                                |
  |droprate_a                   |droprate_dialogue                                    |
  |droprate_b                   |droprate_label                                       |
  |evaluate_every_num_epochs    |evaluate_every_number_of_epochs                      |
  |evaluate_on_num_examples     |evaluate_on_number_of_examples                       |

  Old configuration options will be mapped to the new names, and a warning will be thrown.
  However, these will be deprecated in a future release.

* The Embedding Intent Classifier is now deprecated and will be replaced by [DIETClassifier](./components.mdx#dietclassifier)
  in the future.
  `DIETClassfier` performs intent classification as well as entity recognition.
  If you want to get the same model behavior as the current `EmbeddingIntentClassifier`, you can use
  the following configuration of `DIETClassifier`:

  ```yaml-rasa
  pipeline:
  # - ... other components
  - name: DIETClassifier
    hidden_layers_sizes:
      text: [256, 128]
    number_of_transformer_layers: 0
    weight_sparsity: 0
    intent_classification: True
    entity_recognition: False
    use_masked_language_model: False
    BILOU_flag: False
    # ... any other parameters
  ```

  See [DIETClassifier](./components.mdx#dietclassifier) for more information about the new component.
  Specifying `EmbeddingIntentClassifier` in the configuration maps to the above component definition, the
  behavior is unchanged from previous versions.

* `CRFEntityExtractor` is now deprecated and will be replaced by `DIETClassifier` in the future. If you want to
  get the same model behavior as the current `CRFEntityExtractor`, you can use the following configuration:

  ```yaml-rasa
  pipeline:
  # - ... other components
  - name: LexicalSyntacticFeaturizer
    features: [
      ["low", "title", "upper"],
      [
        "BOS",
        "EOS",
        "low",
        "prefix5",
        "prefix2",
        "suffix5",
        "suffix3",
        "suffix2",
        "upper",
        "title",
        "digit",
      ],
      ["low", "title", "upper"],
    ]
  - name: DIETClassifier
    intent_classification: False
    entity_recognition: True
    use_masked_language_model: False
    number_of_transformer_layers: 0
    # ... any other parameters
  ```

  `CRFEntityExtractor` featurizes user messages on its own, it does not depend on any featurizer.
  We extracted the featurization from the component into the new featurizer [LexicalSyntacticFeaturizer](./components.mdx#lexicalsyntacticfeaturizer). Thus,
  in order to obtain the same results as before, you need to add this featurizer to your pipeline before the
  [DIETClassifier](./components.mdx#dietclassifier).
  Specifying `CRFEntityExtractor` in the configuration maps to the above component definition, the behavior
  is unchanged from previous versions.

* If your pipeline contains `CRFEntityExtractor` and `EmbeddingIntentClassifier` you can substitute both
  components with [DIETClassifier](./components.mdx#dietclassifier). You can use the following pipeline for that:

  ```yaml-rasa
  pipeline:
  # - ... other components
  - name: LexicalSyntacticFeaturizer
    features: [
      ["low", "title", "upper"],
      [
        "BOS",
        "EOS",
        "low",
        "prefix5",
        "prefix2",
        "suffix5",
        "suffix3",
        "suffix2",
        "upper",
        "title",
        "digit",
      ],
      ["low", "title", "upper"],
    ]
  - name: DIETClassifier
    number_of_transformer_layers: 0
    # ... any other parameters
  ```

## Rasa 1.6 to Rasa 1.7

### General

* By default, the `EmbeddingIntentClassifier`, `EmbeddingPolicy`, and `ResponseSelector` will
  now normalize the top 10 confidence results if the `loss_type` is `"softmax"` (which has been
  default since 1.3, see [Rasa 1.2 to Rasa 1.3](./migration-guide.mdx#rasa-12-to-rasa-13)). This is configurable via the `ranking_length`
  configuration parameter; to turn off normalization to match the previous behavior, set `ranking_length: 0`.

## Rasa 1.2 to Rasa 1.3

:::caution
This is a release **breaking backwards compatibility**.
It is not possible to load previously trained models. Please make sure to retrain a
model before trying to use it with this improved version.

:::

### General

* Default parameters of `EmbeddingIntentClassifier` are changed. See
  the Components page for details.
  Architecture implementation is changed as well, so **old trained models cannot be loaded**.
  Default parameters and architecture for `EmbeddingPolicy` are changed. See [Policies](./policies.mdx) for details.
  It uses transformer instead of lstm. **Old trained models cannot be loaded**.
  They use `inner` similarity and `softmax` loss by default instead of
  `cosine` similarity and `margin` loss (can be set in config file).
  They use `balanced` batching strategy by default to counteract class imbalance problem.
  The meaning of `evaluate_on_num_examples` is changed. If it is non zero, random examples will be
  picked by stratified split and used as **hold out** validation set, so they will be excluded from training data.
  We suggest to set it to zero (default) if data set contains a lot of unique examples of dialogue turns.
  Removed `label_tokenization_flag` and `label_split_symbol` from component. Instead moved intent splitting to `Tokenizer` components via `intent_tokenization_flag` and `intent_split_symbol` flag.

* Default `max_history` for `EmbeddingPolicy` is `None` which means it'll use
  the `FullDialogueTrackerFeaturizer`. We recommend to set `max_history` to
  some finite value in order to use `MaxHistoryTrackerFeaturizer`
  for **faster training**. See [Featurizers](./policies.mdx#featurizers) for details.
  We recommend to increase `batch_size` for `MaxHistoryTrackerFeaturizer`
  (e.g. `"batch_size": [32, 64]`)

* **Compare** mode of `rasa train core` allows the whole core config comparison.
  Therefore, we changed the naming of trained models. They are named by config file
  name instead of policy name. Old naming style will not be read correctly when
  creating **compare** plots (`rasa test core`). Please remove old trained models
  in comparison folder and retrain. Normal core training is unaffected.

* We updated the **evaluation metric** for our **NER**. We report the weighted precision and f1-score.
  So far we included `no-entity` in this report. However, as most of the tokens actually don't have
  an entity set, this will influence the weighted precision and f1-score quite a bit. From now on we
  exclude `no-entity` from the evaluation. The overall metrics now only include proper entities. You
  might see a drop in the performance scores when running the evaluation again.

* `/` is reserved as a delimiter token to distinguish between retrieval intent and the corresponding response text
  identifier. Make sure you don't include `/` symbol in the name of your intents.


## Rasa NLU 0.14.x and Rasa Core 0.13.x to Rasa 1.0

:::caution
This is a release **breaking backwards compatibility**.
It is not possible to load previously trained models. Please make sure to retrain a
model before trying to use it with this improved version.

:::

### General

* The scripts in `rasa.core` and `rasa.nlu` can no longer be executed. To train, test, run, … an NLU or Core
  model, you should now use the command line interface `rasa`. The functionality is, for the most part, the same as before.
  Some changes in commands reflect the combined training and running of NLU and Core models, but NLU and Core can still
  be trained and used individually. If you attempt to run one of the old scripts in `rasa.core` or `rasa.nlu`,
  an error is thrown that points you to the command you
  should use instead. See all the new commands at [Command Line Interface](./command-line-interface.mdx).

* If you have written a custom output channel, all `send_` methods subclassed
  from the `OutputChannel` class need to take an additional `\*\*kwargs`
  argument. You can use these keyword args from your custom action code or the
  templates in your domain file to send any extra parameters used in your
  channel's send methods.

* If you were previously importing the `Button` or `Element` classes from
  `rasa_core.dispatcher`, these are now to be imported from `rasa_sdk.utils`.

* Rasa NLU and Core previously used <a href="https://legacy-docs.rasa.com/docs/nlu/0.15.1/migrations/?&_ga=2.218966814.608734414.1560704810-314462423.1543594887#id1" target="_blank" rel="nofollow noopener noreferrer">separate configuration files</a>.
  These two files should be merged into a single file either named `config.yml`, or passed via the `--config` parameter.

### Script parameters

* All script parameter names have been unified to follow the same schema.
  Any underscores (`_`) in arguments have been replaced with dashes (`-`).
  For example: `--max_history` has been changed to `--max-history`. You can
  see all of the script parameters in the `--help` output of the commands
  in the [Command Line Interface](./command-line-interface.mdx).

* The `--num_threads` parameter was removed from the `run` command. The
  server will always run single-threaded, but will now run asynchronously. If you want to
  make use of multiple processes, feel free to check out the [Sanic server
  documentation](https://sanic.readthedocs.io/en/latest/sanic/deploying.html#running-via-gunicorn).

* To avoid conflicts in script parameter names, connectors in the `run` command now need to be specified with
  `--connector`, as `-c` is no longer supported. The maximum history in the `rasa visualize` command needs to be
  defined with `--max-history`. Output paths and log files cannot be specified with `-o` anymore; `--out` and
  `--log-file` should be used. NLU data has been standarized to be `--nlu` and the name of
  any kind of data files or directory to be `--data`.

### HTTP API

* There are numerous HTTP API endpoint changes which can be found [here](./http-api.mdx).<|MERGE_RESOLUTION|>--- conflicted
+++ resolved
@@ -23,16 +23,8 @@
 
 Rasa Open Source `2.3.0` introduced the option of using cosine similarities for model confidences by setting `model_confidence=cosine`. Some post-release experiments revealed that using `model_confidence=cosine` is wrong as it can change the order of predicted labels. That's why this option was removed in Rasa Open Source version `2.3.4`.
 
-<<<<<<< HEAD
 Also, `model_confidence=inner` is deprecated as it produces an unbounded range of confidences which can break
 the logic of assistants in various other places.
-=======
-`model_confidence=inner` is deprecated as it produces an unbounded range of confidences which can break
-the logic of assistants in various other places. Users are now encouraged to try `model_confidence=linear_norm`
-which will produce a linearly normalized version of dot product similarities with
-each value in the range `[0,1]`. Setting `model_confidence` to `linear_norm` will be helpful when trying to tune
-fallback thresholds.
->>>>>>> 9f524e27
 
 We encourage you to try `model_confidence=linear_norm` which will produce a linearly normalized version of dot product similarities with each value in the range `[0,1]`. This can be done with the following config:
 ```
@@ -70,6 +62,7 @@
 ```
 Once the assistant is re-trained with the above configuration, users should also [tune fallback confidence thresholds](./fallback-handoff.mdx#fallbacks).
 
+**EDIT**: Some post-release experiments revealed that using `model_confidence=cosine` is wrong as it can change the order of predicted labels. That's why this option was removed in Rasa Open Source version `2.3.3`.
 
 ## Rasa 2.1 to Rasa 2.2
 
