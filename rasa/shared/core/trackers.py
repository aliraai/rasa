import copy
import logging
import os
import time
from collections import deque
from enum import Enum
from typing import (
    Dict,
    Text,
    Any,
    Optional,
    Iterator,
    Generator,
    Type,
    List,
    Deque,
    Iterable,
    Union,
    FrozenSet,
    Tuple,
    TYPE_CHECKING,
)

import rasa.shared.utils.io
from rasa.shared.constants import DEFAULT_SENDER_ID
from rasa.shared.nlu.constants import (
    ENTITY_ATTRIBUTE_VALUE,
    ENTITY_ATTRIBUTE_TYPE,
    ENTITY_ATTRIBUTE_GROUP,
    ENTITY_ATTRIBUTE_ROLE,
    ACTION_TEXT,
    ACTION_NAME,
    ENTITIES,
)
from rasa.shared.core import events
from rasa.shared.core.constants import (
    ACTION_LISTEN_NAME,
    LOOP_NAME,
    SHOULD_NOT_BE_SET,
    PREVIOUS_ACTION,
    ACTIVE_LOOP,
    LOOP_REJECTED,
    TRIGGER_MESSAGE,
    LOOP_INTERRUPTED,
    ACTION_SESSION_START_NAME,
    FOLLOWUP_ACTION,
)
from rasa.shared.core.conversation import Dialogue
from rasa.shared.core.events import (
    UserUttered,
    ActionExecuted,
    Event,
    SlotSet,
    Restarted,
    ActionReverted,
    UserUtteranceReverted,
    BotUttered,
    ActiveLoop,
    SessionStarted,
    ActionExecutionRejected,
    EntitiesAdded,
    DefinePrevUserUtteredFeaturization,
)
from rasa.shared.core.domain import Domain, State
from rasa.shared.core.slots import Slot

if TYPE_CHECKING:
    from rasa.shared.core.training_data.structures import Story
    from rasa.shared.core.training_data.story_writer.story_writer import StoryWriter


logger = logging.getLogger(__name__)

# same as State but with Dict[...] substituted with FrozenSet[Tuple[...]]
FrozenState = FrozenSet[Tuple[Text, FrozenSet[Tuple[Text, Tuple[Union[float, Text]]]]]]


class EventVerbosity(Enum):
    """Filter on which events to include in tracker dumps."""

    # no events will be included
    NONE = 1

    # all events, that contribute to the trackers state are included
    # these are all you need to reconstruct the tracker state
    APPLIED = 2

    # include even more events, in this case everything that comes
    # after the most recent restart event. this will also include
    # utterances that got reverted and actions that got undone.
    AFTER_RESTART = 3

    # include every logged event
    ALL = 4


class AnySlotDict(dict):
    """A slot dictionary that pretends every slot exists, by creating slots on demand.

    This only uses the generic slot type! This means certain functionality wont work,
    e.g. properly featurizing the slot."""

    def __missing__(self, key) -> Slot:
        value = self[key] = Slot(key)
        return value

    def __contains__(self, key) -> bool:
        return True


class DialogueStateTracker:
    """Maintains the state of a conversation.

    The field max_event_history will only give you these last events,
    it can be set in the tracker_store"""

    @classmethod
    def from_dict(
        cls,
        sender_id: Text,
        events_as_dict: List[Dict[Text, Any]],
        slots: Optional[List[Slot]] = None,
        max_event_history: Optional[int] = None,
    ) -> "DialogueStateTracker":
        """Create a tracker from dump.

        The dump should be an array of dumped events. When restoring
        the tracker, these events will be replayed to recreate the state."""
        evts = events.deserialise_events(events_as_dict)

        return cls.from_events(sender_id, evts, slots, max_event_history)

    @classmethod
    def from_events(
        cls,
        sender_id: Text,
        evts: List[Event],
        slots: Optional[Iterable[Slot]] = None,
        max_event_history: Optional[int] = None,
        sender_source: Optional[Text] = None,
        domain: Optional[Domain] = None,
    ) -> "DialogueStateTracker":
        """Creates tracker from existing events.

        Args:
            sender_id: The ID of the conversation.
            evts: Existing events which should be applied to the new tracker.
            slots: Slots which can be set.
            max_event_history: Maximum number of events which should be stored.
            sender_source: File source of the messages.
            domain: The current model domain.

        Returns:
            Instantiated tracker with its state updated according to the given
            events.
        """
        tracker = cls(sender_id, slots, max_event_history, sender_source)

        for e in evts:
            tracker.update(e, domain)

        return tracker

    def __init__(
        self,
        sender_id: Text,
        slots: Optional[Iterable[Slot]],
        max_event_history: Optional[int] = None,
        sender_source: Optional[Text] = None,
        is_rule_tracker: bool = False,
    ) -> None:
        """Initialize the tracker.

        A set of events can be stored externally, and we will run through all
        of them to get the current state. The tracker will represent all the
        information we captured while processing messages of the dialogue."""

        # maximum number of events to store
        self._max_event_history = max_event_history
        # list of previously seen events
        self.events = self._create_events([])
        # id of the source of the messages
        self.sender_id = sender_id
        # slots that can be filled in this domain
        if slots is not None:
            self.slots = {slot.name: copy.copy(slot) for slot in slots}
        else:
            self.slots = AnySlotDict()
        # file source of the messages
        self.sender_source = sender_source
        # whether the tracker belongs to a rule-based data
        self.is_rule_tracker = is_rule_tracker

        ###
        # current state of the tracker - MUST be re-creatable by processing
        # all the events. This only defines the attributes, values are set in
        # `reset()`
        ###
        # if tracker is paused, no actions should be taken
        self._paused = False
        # A deterministically scheduled action to be executed next
        self.followup_action = ACTION_LISTEN_NAME
        self.latest_action = None
        # Stores the most recent message sent by the user
        self.latest_message = None
        self.latest_bot_utterance = None
        self._reset()
        self.active_loop: Dict[Text, Union[Text, bool, Dict, None]] = {}

    ###
    # Public tracker interface
    ###
    def current_state(
        self, event_verbosity: EventVerbosity = EventVerbosity.NONE
    ) -> Dict[Text, Any]:
        """Returns the current tracker state as an object."""
        _events = self._events_for_verbosity(event_verbosity)
        if _events:
            _events = [e.as_dict() for e in _events]
        latest_event_time = None
        if len(self.events) > 0:
            latest_event_time = self.events[-1].timestamp

        return {
            "sender_id": self.sender_id,
            "slots": self.current_slot_values(),
            "latest_message": self._latest_message_data(),
            "latest_event_time": latest_event_time,
            FOLLOWUP_ACTION: self.followup_action,
            "paused": self.is_paused(),
            "events": _events,
            "latest_input_channel": self.get_latest_input_channel(),
            ACTIVE_LOOP: self.active_loop,
            "latest_action": self.latest_action,
            "latest_action_name": self.latest_action_name,
        }

    def _events_for_verbosity(
        self, event_verbosity: EventVerbosity
    ) -> Optional[List[Event]]:
        if event_verbosity == EventVerbosity.ALL:
            return list(self.events)
        if event_verbosity == EventVerbosity.AFTER_RESTART:
            return self.events_after_latest_restart()
        if event_verbosity == EventVerbosity.APPLIED:
            return self.applied_events()

        return None

    def _latest_message_data(self) -> Dict[Text, Any]:
        parse_data_with_nlu_state = self.latest_message.parse_data.copy()
        # Combine entities predicted by NLU with entities predicted by policies so that
        # users can access them together via `latest_message` (e.g. in custom actions)
        parse_data_with_nlu_state["entities"] = self.latest_message.entities

        return parse_data_with_nlu_state

    @staticmethod
    def freeze_current_state(state: State) -> FrozenState:
        """Convert State dict into a hashable format FrozenState.

        Args:
            state: The state which should be converted

        Return:
            hashable form of the state of type `FrozenState`
        """
        return frozenset(
            {
                key: frozenset(values.items())
                if isinstance(values, Dict)
                else frozenset(values)
                for key, values in state.items()
            }.items()
        )

    def past_states(
<<<<<<< HEAD
        self,
        domain: Domain,
        ignore_rule_only_turns: bool = False,
        rule_only_data: Optional[Dict[Text, Any]] = None,
    ) -> List[State]:
        """Generate the past states of this tracker based on the history.

        Args:
            domain: The Domain.
            ignore_rule_only_turns: If True ignore dialogue turns that are present
                only in rules.
            rule_only_data: Slots and loops,
                which only occur in rules but not in stories.
=======
        self, domain: Domain, omit_unset_slots: bool = False,
    ) -> List[State]:
        """Generates the past states of this tracker based on the history.

        Args:
            domain: a :class:`rasa.shared.core.domain.Domain`
            omit_unset_slots: If `True` do not include the initial values of slots.
>>>>>>> e1c47bca

        Returns:
            A list of states
        """
        return domain.states_for_tracker_history(
<<<<<<< HEAD
            self, ignore_rule_only_turns, rule_only_data
=======
            self, omit_unset_slots=omit_unset_slots
>>>>>>> e1c47bca
        )

    def change_loop_to(self, loop_name: Optional[Text]) -> None:
        """Set the currently active loop.

        Args:
            loop_name: The name of loop which should be marked as active.
        """
        if loop_name is not None:
            self.active_loop = {
                LOOP_NAME: loop_name,
                LOOP_INTERRUPTED: False,
                LOOP_REJECTED: False,
                TRIGGER_MESSAGE: self.latest_message.parse_data,
            }
        else:
            self.active_loop = {}

    def change_form_to(self, form_name: Text) -> None:
        rasa.shared.utils.io.raise_warning(
            "`change_form_to` is deprecated and will be removed "
            "in future versions. Please use `change_loop_to` "
            "instead.",
            category=DeprecationWarning,
        )
        self.change_loop_to(form_name)

    def interrupt_loop(self, is_interrupted: bool) -> None:
        """Interrupt loop and mark that we entered an unhappy path in the conversation.
        Args:
            is_interrupted: `True` if the loop was run after an unhappy path.
        """
        self.active_loop[LOOP_INTERRUPTED] = is_interrupted

    def set_form_validation(self, validate: bool) -> None:
        rasa.shared.utils.io.raise_warning(
            "`set_form_validation` is deprecated and will be removed "
            "in future versions. Please use `interrupt_loop` "
            "instead.",
            category=DeprecationWarning,
        )
        # `validate = True` means `is_interrupted = False`
        self.interrupt_loop(not validate)

    def reject_action(self, action_name: Text) -> None:
        """Notify active loop that it was rejected"""
        if action_name == self.active_loop_name:
            self.active_loop[LOOP_REJECTED] = True

    def set_latest_action(self, action: Dict[Text, Text]) -> None:
        """Sets latest action name or text.

        Resets loop validation and rejection parameters.

        Args:
            action: Serialized action event.
        """
        self.latest_action = action
        if self.active_loop_name:
            # reset form validation if some loop is active
            self.active_loop[LOOP_INTERRUPTED] = False

        if action.get(ACTION_NAME) == self.active_loop_name:
            # reset loop rejection if it was predicted again
            self.active_loop[LOOP_REJECTED] = False

    def current_slot_values(self) -> Dict[Text, Any]:
        """Return the currently set values of the slots"""
        return {key: slot.value for key, slot in self.slots.items()}

    def get_slot(self, key: Text) -> Optional[Any]:
        """Retrieves the value of a slot."""

        if key in self.slots:
            return self.slots[key].value
        else:
            logger.info(f"Tried to access non existent slot '{key}'")
            return None

    def get_latest_entity_values(
        self,
        entity_type: Text,
        entity_role: Optional[Text] = None,
        entity_group: Optional[Text] = None,
    ) -> Iterator[Text]:
        """Get entity values found for the passed entity type and optional role and
        group in latest message.

        If you are only interested in the first entity of a given type use
        `next(tracker.get_latest_entity_values("my_entity_name"), None)`.
        If no entity is found `None` is the default result.

        Args:
            entity_type: the entity type of interest
            entity_role: optional entity role of interest
            entity_group: optional entity group of interest

        Returns:
            Entity values.
        """

        return (
            x.get(ENTITY_ATTRIBUTE_VALUE)
            for x in self.latest_message.entities
            if x.get(ENTITY_ATTRIBUTE_TYPE) == entity_type
            and x.get(ENTITY_ATTRIBUTE_GROUP) == entity_group
            and x.get(ENTITY_ATTRIBUTE_ROLE) == entity_role
        )

    def get_latest_input_channel(self) -> Optional[Text]:
        """Get the name of the input_channel of the latest UserUttered event"""

        for e in reversed(self.events):
            if isinstance(e, UserUttered):
                return e.input_channel
        return None

    def is_paused(self) -> bool:
        """State whether the tracker is currently paused."""
        return self._paused

    def idx_after_latest_restart(self) -> int:
        """Return the idx of the most recent restart in the list of events.

        If the conversation has not been restarted, ``0`` is returned."""

        for i, event in enumerate(reversed(self.events)):
            if isinstance(event, Restarted):
                return len(self.events) - i

        return 0

    def events_after_latest_restart(self) -> List[Event]:
        """Return a list of events after the most recent restart."""
        return list(self.events)[self.idx_after_latest_restart() :]

    def init_copy(self) -> "DialogueStateTracker":
        """Creates a new state tracker with the same initial values."""
        return DialogueStateTracker(
            self.sender_id or DEFAULT_SENDER_ID,
            self.slots.values(),
            self._max_event_history,
            is_rule_tracker=self.is_rule_tracker,
        )

    def generate_all_prior_trackers(
        self,
    ) -> Generator[Tuple["DialogueStateTracker", bool], None, None]:
        """Returns a generator of the previous trackers of this tracker.

        Returns:
            The tuple with the tracker before each action,
            and the boolean flag representing whether this action should be hidden
            in the dialogue history created for ML-based policies.
        """
        tracker = self.init_copy()

        for event in self.applied_events():

            if isinstance(event, ActionExecuted):
                yield tracker, event.hide_rule_turn

            tracker.update(event)

        yield tracker, False

    def applied_events(self) -> List[Event]:
        """Returns all actions that should be applied - w/o reverted events.

        Returns:
            The events applied to the tracker.
        """
        loop_names = [
            event.name
            for event in self.events
            if isinstance(event, ActiveLoop) and event.name
        ]

        applied_events = []

        for event in self.events:
            if isinstance(event, (Restarted, SessionStarted)):
                applied_events = []
            elif isinstance(event, ActionReverted):
                self._undo_till_previous(ActionExecuted, applied_events)
            elif isinstance(event, UserUtteranceReverted):
                # Seeing a user uttered event automatically implies there was
                # a listen event right before it, so we'll first rewind the
                # user utterance, then get the action right before it (also removes
                # the `action_listen` action right before it).
                self._undo_till_previous(UserUttered, applied_events)
                self._undo_till_previous(ActionExecuted, applied_events)
            elif (
                isinstance(event, ActionExecuted)
                and event.action_name in loop_names
                and not self._first_loop_execution_or_unhappy_path(
                    event.action_name, applied_events
                )
            ):
                self._undo_till_previous_loop_execution(
                    event.action_name, applied_events
                )
            else:
                applied_events.append(event)

        return applied_events

    @staticmethod
    def _undo_till_previous(event_type: Type[Event], done_events: List[Event]) -> None:
        """Removes events from `done_events`.

        Removes events from `done_events` until the first occurrence `event_type`
        is found which is also removed.
        """
        # list gets modified - hence we need to copy events!
        for e in reversed(done_events[:]):
            del done_events[-1]
            if isinstance(e, event_type):
                break

    def _first_loop_execution_or_unhappy_path(
        self, loop_action_name: Text, applied_events: List[Event]
    ) -> bool:
        next_action: Optional[Text] = None

        for event in reversed(applied_events):
            # Stop looking for a previous loop execution if there is a loop deactivation
            # event because it means that the current loop is running for the first
            # time and previous loop events belong to different loops.
            if isinstance(event, ActiveLoop) and event.name is None:
                return True

            if self._is_within_unhappy_path(loop_action_name, event, next_action):
                return True

            if isinstance(event, ActionExecuted):
                # We found a previous execution of the loop and we are not within an
                # unhappy path.
                if event.action_name == loop_action_name:
                    return False

                # Remember the action as we need that to check whether we might be
                # within an unhappy path.
                next_action = event.action_name

        return True

    @staticmethod
    def _is_within_unhappy_path(
        loop_action_name: Text, event: Event, next_action_in_the_future: Optional[Text]
    ) -> bool:
        # When actual users are talking to the action has to return an
        # `ActionExecutionRejected` in order to enter an unhappy path.
        loop_was_rejected_previously = (
            isinstance(event, ActionExecutionRejected)
            and event.action_name == loop_action_name
        )
        # During the policy training there are no `ActionExecutionRejected` events
        # which let us see whether we are within an unhappy path. Hence, we check if a
        # different action was executed instead of the loop after last user utterance.
        other_action_after_latest_user_utterance = (
            isinstance(event, UserUttered)
            and next_action_in_the_future is not None
            and next_action_in_the_future != loop_action_name
        )

        return loop_was_rejected_previously or other_action_after_latest_user_utterance

    @staticmethod
    def _undo_till_previous_loop_execution(
        loop_action_name: Text, done_events: List[Event]
    ) -> None:
        offset = 0
        for e in reversed(done_events[:]):
            if isinstance(e, ActionExecuted) and e.action_name == loop_action_name:
                break

            if isinstance(
                e, (ActionExecuted, UserUttered, DefinePrevUserUtteredFeaturization),
            ):
                del done_events[-1 - offset]
            else:
                # Remember events which aren't unfeaturized to get the index right
                offset += 1

    def replay_events(self) -> None:
        """Update the tracker based on a list of events."""

        applied_events = self.applied_events()
        for event in applied_events:
            event.apply_to(self)

    def recreate_from_dialogue(self, dialogue: Dialogue) -> None:
        """Use a serialised `Dialogue` to update the trackers state.

        This uses the state as is persisted in a ``TrackerStore``. If the
        tracker is blank before calling this method, the final state will be
        identical to the tracker from which the dialogue was created."""

        if not isinstance(dialogue, Dialogue):
            raise ValueError(
                f"story {dialogue} is not of type Dialogue. "
                f"Have you deserialized it?"
            )

        self._reset()
        self.events.extend(dialogue.events)
        self.replay_events()

    def copy(self) -> "DialogueStateTracker":
        """Creates a duplicate of this tracker"""
        return self.travel_back_in_time(float("inf"))

    def travel_back_in_time(self, target_time: float) -> "DialogueStateTracker":
        """Creates a new tracker with a state at a specific timestamp.

        A new tracker will be created and all events previous to the
        passed time stamp will be replayed. Events that occur exactly
        at the target time will be included."""

        tracker = self.init_copy()

        for event in self.events:
            if event.timestamp <= target_time:
                tracker.update(event)
            else:
                break

        return tracker  # yields the final state

    def as_dialogue(self) -> Dialogue:
        """Return a ``Dialogue`` object containing all of the turns.

        This can be serialised and later used to recover the state
        of this tracker exactly."""

        return Dialogue(self.sender_id, list(self.events))

    def update(self, event: Event, domain: Optional[Domain] = None) -> None:
        """Modify the state of the tracker according to an ``Event``. """
        if not isinstance(event, Event):  # pragma: no cover
            raise ValueError("event to log must be an instance of a subclass of Event.")

        self.events.append(event)
        event.apply_to(self)

        if domain and isinstance(event, (UserUttered, EntitiesAdded)):
            if isinstance(event, UserUttered):
                # Rather get entities from `parse_data` as
                # `DefinePrevUserUtteredEntities` might have already affected the
                # `UserUttered.entities` attribute (this might e.g. happen when the
                # `InMemoryTrackerStore` is used).
                entities = event.parse_data[ENTITIES]
            else:
                entities = event.entities

            for e in domain.slots_for_entities(entities):
                self.update(e)

    def update_with_events(
        self,
        new_events: List[Event],
        domain: Optional[Domain],
        override_timestamp: bool = True,
    ) -> None:
        """Adds multiple events to the tracker.

        Args:
            new_events: Events to apply.
            domain: The current model's domain.
            override_timestamp: If `True` refresh all timestamps of the events. As the
                events are usually created at some earlier point, this makes sure that
                all new events come after any current tracker events.
        """
        for e in new_events:
            if override_timestamp:
                e.timestamp = time.time()
            self.update(e, domain)

    def as_story(self, include_source: bool = False) -> "Story":
        """Dump the tracker as a story in the Rasa Core story format.

        Returns the dumped tracker as a string.
        """
        from rasa.shared.core.training_data.structures import Story

        story_name = (
            f"{self.sender_id} ({self.sender_source})"
            if include_source
            else self.sender_id
        )
        return Story.from_events(self.applied_events(), story_name)

    def export_stories(
        self,
        writer: "StoryWriter",
        e2e: bool = False,
        include_source: bool = False,
        should_append_stories: bool = False,
    ) -> Text:
        """Dump the tracker as a story in the Rasa Core story format.

        Returns:
            The dumped tracker as a string.
        """

        # TODO: we need to revisit all usages of this, the caller needs to specify
        #       the format. this likely points to areas where we are not properly
        #       handling markdown vs yaml
        story = self.as_story(include_source)

        return writer.dumps(
            story.story_steps, is_appendable=should_append_stories, is_test_story=e2e
        )

    def export_stories_to_file(self, export_path: Text = "debug_stories.yml") -> None:
        """Dump the tracker as a story to a file."""
        from rasa.shared.core.training_data.story_writer.yaml_story_writer import (
            YAMLStoryWriter,
        )

        append = os.path.exists(export_path)

        rasa.shared.utils.io.write_text_file(
            self.export_stories(YAMLStoryWriter(), should_append_stories=append) + "\n",
            export_path,
            append=append,
        )

    def get_last_event_for(
        self,
        event_type: Union[Type[Event], Tuple[Type, ...]],
        action_names_to_exclude: List[Text] = None,
        skip: int = 0,
        event_verbosity: EventVerbosity = EventVerbosity.APPLIED,
    ) -> Optional[Event]:
        """Gets the last event of a given type which was actually applied.

        Args:
            event_type: The type of event you want to find.
            action_names_to_exclude: Events of type `ActionExecuted` which
                should be excluded from the results. Can be used to skip
                `action_listen` events.
            skip: Skips n possible results before return an event.
            event_verbosity: Which `EventVerbosity` should be used to search for events.

        Returns:
            event which matched the query or `None` if no event matched.
        """

        to_exclude = action_names_to_exclude or []

        def filter_function(e: Event):
            has_instance = isinstance(e, event_type)
            excluded = isinstance(e, ActionExecuted) and e.action_name in to_exclude
            return has_instance and not excluded

        filtered = filter(
            filter_function, reversed(self._events_for_verbosity(event_verbosity) or [])
        )

        for i in range(skip):
            next(filtered, None)

        return next(filtered, None)

    def last_executed_action_has(self, name: Text, skip: int = 0) -> bool:
        """Returns whether last `ActionExecuted` event had a specific name.

        Args:
            name: Name of the event which should be matched.
            skip: Skips n possible results in between.

        Returns:
            `True` if last executed action had name `name`, otherwise `False`.
        """

        last: Optional[ActionExecuted] = self.get_last_event_for(
            ActionExecuted, action_names_to_exclude=[ACTION_LISTEN_NAME], skip=skip
        )
        return last is not None and last.action_name == name

    ###
    # Internal methods for the modification of the trackers state. Should
    # only be called by events, not directly. Rather update the tracker
    # with an event that in its ``apply_to`` method modifies the tracker.
    ###
    def _reset(self) -> None:
        """Reset tracker to initial state - doesn't delete events though!."""

        self._reset_slots()
        self._paused = False
        self.latest_action = {}
        self.latest_message = UserUttered.empty()
        self.latest_bot_utterance = BotUttered.empty()
        self.followup_action = ACTION_LISTEN_NAME
        self.active_loop = {}

    def _reset_slots(self) -> None:
        """Set all the slots to their initial value."""

        for slot in self.slots.values():
            slot.reset()

    def _set_slot(self, key: Text, value: Any) -> None:
        """Sets the value of a slot if that slot exists."""
        if key in self.slots:
            slot = self.slots[key]
            slot.value = value
        else:
            logger.error(
                f"Tried to set non existent slot '{key}'. Make sure you "
                f"added all your slots to your domain file."
            )

    def _create_events(self, evts: List[Event]) -> Deque[Event]:

        if evts and not isinstance(evts[0], Event):  # pragma: no cover
            raise ValueError("events, if given, must be a list of events")
        return deque(evts, self._max_event_history)

    def __eq__(self, other) -> bool:
        if isinstance(self, type(other)):
            return other.events == self.events and self.sender_id == other.sender_id
        else:
            return False

    def __ne__(self, other) -> bool:
        return not self.__eq__(other)

    def trigger_followup_action(self, action: Text) -> None:
        """Triggers another action following the execution of the current."""

        self.followup_action = action

    def clear_followup_action(self) -> None:
        """Clears follow up action when it was executed."""

        self.followup_action = None

    def _merge_slots(
        self, entities: Optional[List[Dict[Text, Any]]] = None
    ) -> List[SlotSet]:
        """Take a list of entities and create tracker slot set events.

        If an entity type matches a slots name, the entities value is set
        as the slots value by creating a ``SlotSet`` event.
        """

        entities = entities if entities else self.latest_message.entities
        new_slots = [
            SlotSet(e["entity"], e["value"])
            for e in entities
            if e["entity"] in self.slots.keys()
        ]
        return new_slots

    @property
    def active_loop_name(self) -> Optional[Text]:
        """Get the name of the currently active loop.

        Returns: `None` if no active loop or the name of the currently active loop.
        """
        if not self.active_loop or self.active_loop.get(LOOP_NAME) == SHOULD_NOT_BE_SET:
            return None

        return self.active_loop.get(LOOP_NAME)

    @property
    def latest_action_name(self) -> Optional[Text]:
        """Get the name of the previously executed action or text of e2e action.

        Returns: name of the previously executed action or text of e2e action
        """
        return self.latest_action.get(ACTION_NAME) or self.latest_action.get(
            ACTION_TEXT
        )


def get_active_loop_name(state: State) -> Optional[Text]:
    """Get the name of current active loop.

    Args:
        state: The state from which the name of active loop should be extracted

    Return:
        the name of active loop or None
    """
    if (
        not state.get(ACTIVE_LOOP)
        or state[ACTIVE_LOOP].get(LOOP_NAME) == SHOULD_NOT_BE_SET
    ):
        return

    return state[ACTIVE_LOOP].get(LOOP_NAME)


def is_prev_action_listen_in_state(state: State) -> bool:
    """Check if action_listen is the previous executed action.

    Args:
        state: The state for which the check should be performed

    Return:
        boolean value indicating whether action_listen is previous action
    """
    prev_action_name = state.get(PREVIOUS_ACTION, {}).get(ACTION_NAME)
    return prev_action_name == ACTION_LISTEN_NAME


def get_trackers_for_conversation_sessions(
    tracker: DialogueStateTracker,
) -> List[DialogueStateTracker]:
    """Generate trackers for `tracker` that are split by conversation sessions.

    Args:
        tracker: Instance of `DialogueStateTracker` to split.

    Returns:
        The trackers split by conversation sessions.
    """
    split_conversations = events.split_events(
        tracker.events,
        ActionExecuted,
        {"action_name": ACTION_SESSION_START_NAME},
        include_splitting_event=True,
    )

    return [
        DialogueStateTracker.from_events(
            tracker.sender_id,
            evts,
            tracker.slots.values(),
            sender_source=tracker.sender_source,
        )
        for evts in split_conversations
    ]<|MERGE_RESOLUTION|>--- conflicted
+++ resolved
@@ -275,9 +275,9 @@
         )
 
     def past_states(
-<<<<<<< HEAD
         self,
         domain: Domain,
+        omit_unset_slots: bool = False,
         ignore_rule_only_turns: bool = False,
         rule_only_data: Optional[Dict[Text, Any]] = None,
     ) -> List[State]:
@@ -285,29 +285,20 @@
 
         Args:
             domain: The Domain.
+            omit_unset_slots: If `True` do not include the initial values of slots.
             ignore_rule_only_turns: If True ignore dialogue turns that are present
                 only in rules.
             rule_only_data: Slots and loops,
                 which only occur in rules but not in stories.
-=======
-        self, domain: Domain, omit_unset_slots: bool = False,
-    ) -> List[State]:
-        """Generates the past states of this tracker based on the history.
-
-        Args:
-            domain: a :class:`rasa.shared.core.domain.Domain`
-            omit_unset_slots: If `True` do not include the initial values of slots.
->>>>>>> e1c47bca
 
         Returns:
             A list of states
         """
         return domain.states_for_tracker_history(
-<<<<<<< HEAD
-            self, ignore_rule_only_turns, rule_only_data
-=======
-            self, omit_unset_slots=omit_unset_slots
->>>>>>> e1c47bca
+            self,
+            omit_unset_slots=omit_unset_slots,
+            ignore_rule_only_turns=ignore_rule_only_turns,
+            rule_only_data=rule_only_data,
         )
 
     def change_loop_to(self, loop_name: Optional[Text]) -> None:
