import copy
import collections
import json
import logging
import os
from enum import Enum
from typing import (
    Any,
    Dict,
    List,
    NamedTuple,
    Optional,
    Set,
    Text,
    Tuple,
    Union,
    NoReturn,
    TYPE_CHECKING,
)
from pathlib import Path

import rasa.shared.constants
import rasa.shared.core.constants
from rasa.shared.exceptions import RasaException, YamlException, YamlSyntaxException
from rasa.shared.utils.validation import YamlValidationException
import rasa.shared.nlu.constants
import rasa.shared.utils.validation
import rasa.shared.utils.io
import rasa.shared.utils.common
from rasa.shared.core.events import SlotSet, UserUttered
from rasa.shared.core.slots import Slot, CategoricalSlot, TextSlot, AnySlot
from rasa.shared.utils.validation import KEY_TRAINING_DATA_FORMAT_VERSION


if TYPE_CHECKING:
    from rasa.shared.core.trackers import DialogueStateTracker

CARRY_OVER_SLOTS_KEY = "carry_over_slots_to_new_session"
SESSION_EXPIRATION_TIME_KEY = "session_expiration_time"
SESSION_CONFIG_KEY = "session_config"
USED_ENTITIES_KEY = "used_entities"
USE_ENTITIES_KEY = "use_entities"
IGNORE_ENTITIES_KEY = "ignore_entities"
IS_RETRIEVAL_INTENT_KEY = "is_retrieval_intent"
ENTITY_ROLES_KEY = "roles"
ENTITY_GROUPS_KEY = "groups"

KEY_SLOTS = "slots"
KEY_INTENTS = "intents"
KEY_ENTITIES = "entities"
KEY_RESPONSES = "responses"
KEY_ACTIONS = "actions"
KEY_FORMS = "forms"
KEY_E2E_ACTIONS = "e2e_actions"
KEY_RESPONSES_TEXT = "text"

ALL_DOMAIN_KEYS = [
    KEY_SLOTS,
    KEY_FORMS,
    KEY_ACTIONS,
    KEY_ENTITIES,
    KEY_INTENTS,
    KEY_RESPONSES,
    KEY_E2E_ACTIONS,
]

PREV_PREFIX = "prev_"

# State is a dictionary with keys (USER, PREVIOUS_ACTION, SLOTS, ACTIVE_LOOP)
# representing the origin of a SubState;
# the values are SubStates, that contain the information needed for featurization
SubState = Dict[Text, Union[Text, Tuple[Union[float, Text]]]]
State = Dict[Text, SubState]

logger = logging.getLogger(__name__)


class InvalidDomain(RasaException):
    """Exception that can be raised when domain is not valid."""


class ActionNotFoundException(ValueError, RasaException):
    """Raised when an action name could not be found."""


class SessionConfig(NamedTuple):
    session_expiration_time: float  # in minutes
    carry_over_slots: bool

    @staticmethod
    def default() -> "SessionConfig":
        return SessionConfig(
            rasa.shared.constants.DEFAULT_SESSION_EXPIRATION_TIME_IN_MINUTES,
            rasa.shared.constants.DEFAULT_CARRY_OVER_SLOTS_TO_NEW_SESSION,
        )

    def are_sessions_enabled(self) -> bool:
        return self.session_expiration_time > 0


class Domain:
    """The domain specifies the universe in which the bot's policy acts.

    A Domain subclass provides the actions the bot can take, the intents
    and entities it can recognise."""

    @classmethod
    def empty(cls) -> "Domain":
        return cls([], [], [], {}, [], {})

    @classmethod
    def load(cls, paths: Union[List[Union[Path, Text]], Text, Path]) -> "Domain":
        if not paths:
            raise InvalidDomain(
                "No domain file was specified. Please specify a path "
                "to a valid domain file."
            )
        elif not isinstance(paths, list) and not isinstance(paths, set):
            paths = [paths]

        domain = Domain.empty()
        for path in paths:
            other = cls.from_path(path)
            domain = domain.merge(other)

        return domain

    @classmethod
    def from_path(cls, path: Union[Text, Path]) -> "Domain":
        path = os.path.abspath(path)

        if os.path.isfile(path):
            domain = cls.from_file(path)
        elif os.path.isdir(path):
            domain = cls.from_directory(path)
        else:
            raise InvalidDomain(
                "Failed to load domain specification from '{}'. "
                "File not found!".format(os.path.abspath(path))
            )

        return domain

    @classmethod
    def from_file(cls, path: Text) -> "Domain":
        return cls.from_yaml(rasa.shared.utils.io.read_file(path), path)

    @classmethod
    def from_yaml(cls, yaml: Text, original_filename: Text = "") -> "Domain":
        try:
            rasa.shared.utils.validation.validate_yaml_schema(
                yaml, rasa.shared.constants.DOMAIN_SCHEMA_FILE
            )

            data = rasa.shared.utils.io.read_yaml(yaml)
            if not rasa.shared.utils.validation.validate_training_data_format_version(
                data, original_filename
            ):
                return Domain.empty()

            return cls.from_dict(data)
        except YamlException as e:
            e.filename = original_filename
            raise e

    @classmethod
    def from_dict(cls, data: Dict) -> "Domain":
        """Deserializes and creates domain.

        Args:
            data: The serialized domain.

        Returns:
            The instantiated `Domain` object.
        """
        responses = data.get(KEY_RESPONSES, {})
        slots = cls.collect_slots(data.get(KEY_SLOTS, {}))
        additional_arguments = data.get("config", {})
        session_config = cls._get_session_config(data.get(SESSION_CONFIG_KEY, {}))
        intents = data.get(KEY_INTENTS, {})
        forms = data.get(KEY_FORMS, {})

        _validate_slot_mappings(forms)

        return cls(
            intents,
            data.get(KEY_ENTITIES, {}),
            slots,
            responses,
            data.get(KEY_ACTIONS, []),
            data.get(KEY_FORMS, {}),
            data.get(KEY_E2E_ACTIONS, []),
            session_config=session_config,
            **additional_arguments,
        )

    @staticmethod
    def _get_session_config(session_config: Dict) -> SessionConfig:
        session_expiration_time_min = session_config.get(SESSION_EXPIRATION_TIME_KEY)

        if session_expiration_time_min is None:
            session_expiration_time_min = (
                rasa.shared.constants.DEFAULT_SESSION_EXPIRATION_TIME_IN_MINUTES
            )

        carry_over_slots = session_config.get(
            CARRY_OVER_SLOTS_KEY,
            rasa.shared.constants.DEFAULT_CARRY_OVER_SLOTS_TO_NEW_SESSION,
        )

        return SessionConfig(session_expiration_time_min, carry_over_slots)

    @classmethod
    def from_directory(cls, path: Text) -> "Domain":
        """Loads and merges multiple domain files recursively from a directory tree."""

        domain = Domain.empty()
        for root, _, files in os.walk(path, followlinks=True):
            for file in files:
                full_path = os.path.join(root, file)
                if Domain.is_domain_file(full_path):
                    other = Domain.from_file(full_path)
                    domain = other.merge(domain)

        return domain

    def merge(self, domain: Optional["Domain"], override: bool = False) -> "Domain":
        """Merge this domain with another one, combining their attributes.

        List attributes like ``intents`` and ``actions`` will be deduped
        and merged. Single attributes will be taken from `self` unless
        override is `True`, in which case they are taken from `domain`."""

        if not domain or domain.is_empty():
            return self

        if self.is_empty():
            return domain

        domain_dict = domain.as_dict()
        combined = self.as_dict()

        def merge_dicts(
            d1: Dict[Text, Any],
            d2: Dict[Text, Any],
            override_existing_values: bool = False,
        ) -> Dict[Text, Any]:
            if override_existing_values:
                a, b = d1.copy(), d2.copy()
            else:
                a, b = d2.copy(), d1.copy()
            a.update(b)
            return a

        def merge_lists(l1: List[Any], l2: List[Any]) -> List[Any]:
            return sorted(list(set(l1 + l2)))

        def merge_lists_of_dicts(
            dict_list1: List[Dict],
            dict_list2: List[Dict],
            override_existing_values: bool = False,
        ) -> List[Dict]:
            dict1 = {list(i.keys())[0]: i for i in dict_list1}
            dict2 = {list(i.keys())[0]: i for i in dict_list2}
            merged_dicts = merge_dicts(dict1, dict2, override_existing_values)
            return list(merged_dicts.values())

        if override:
            config = domain_dict["config"]
            for key, val in config.items():
                combined["config"][key] = val

        if override or self.session_config == SessionConfig.default():
            combined[SESSION_CONFIG_KEY] = domain_dict[SESSION_CONFIG_KEY]

        combined[KEY_INTENTS] = merge_lists_of_dicts(
            combined[KEY_INTENTS], domain_dict[KEY_INTENTS], override
        )

        # remove existing forms from new actions
        for form in combined[KEY_FORMS]:
            if form in domain_dict[KEY_ACTIONS]:
                domain_dict[KEY_ACTIONS].remove(form)

        for key in [KEY_ENTITIES, KEY_ACTIONS, KEY_E2E_ACTIONS]:
            combined[key] = merge_lists(combined[key], domain_dict[key])

        for key in [KEY_FORMS, KEY_RESPONSES, KEY_SLOTS]:
            combined[key] = merge_dicts(combined[key], domain_dict[key], override)

        return self.__class__.from_dict(combined)

    @staticmethod
    def collect_slots(slot_dict: Dict[Text, Any]) -> List[Slot]:
        slots = []
        # make a copy to not alter the input dictionary
        slot_dict = copy.deepcopy(slot_dict)
        # Don't sort the slots, see https://github.com/RasaHQ/rasa-x/issues/3900
        for slot_name in slot_dict:
            slot_type = slot_dict[slot_name].pop("type", None)
            slot_class = Slot.resolve_by_type(slot_type)

            slot = slot_class(slot_name, **slot_dict[slot_name])
            slots.append(slot)
        return slots

    @staticmethod
    def _transform_intent_properties_for_internal_use(
        intent: Dict[Text, Any],
        entities: List[Text],
        roles: Dict[Text, List[Text]],
        groups: Dict[Text, List[Text]],
    ) -> Dict[Text, Any]:
        """Transform intent properties coming from a domain file for internal use.

        In domain files, `use_entities` or `ignore_entities` is used. Internally, there
        is a property `used_entities` instead that lists all entities to be used.

        Args:
            intent: The intents as provided by a domain file.
            entities: All entities as provided by a domain file.
            roles: All roles for entities as provided by a domain file.
            groups: All groups for entities as provided by a domain file.

        Returns:
            The intents as they should be used internally.
        """
        name, properties = list(intent.items())[0]

        properties.setdefault(USE_ENTITIES_KEY, True)
        properties.setdefault(IGNORE_ENTITIES_KEY, [])
        if not properties[USE_ENTITIES_KEY]:  # this covers False, None and []
            properties[USE_ENTITIES_KEY] = []

        # `use_entities` is either a list of explicitly included entities
        # or `True` if all should be included
        # if the listed entities have a role or group label, concatenate the entity
        # label with the corresponding role or group label to make sure roles and
        # groups can also influence the dialogue predictions
        if properties[USE_ENTITIES_KEY] is True:
            included_entities = set(entities)
            included_entities.update(Domain.concatenate_entity_labels(roles))
            included_entities.update(Domain.concatenate_entity_labels(groups))
        else:
            included_entities = set(properties[USE_ENTITIES_KEY])
            for entity in list(included_entities):
                included_entities.update(
                    Domain.concatenate_entity_labels(roles, entity)
                )
                included_entities.update(
                    Domain.concatenate_entity_labels(groups, entity)
                )
        excluded_entities = set(properties[IGNORE_ENTITIES_KEY])
        for entity in list(excluded_entities):
            excluded_entities.update(Domain.concatenate_entity_labels(roles, entity))
            excluded_entities.update(Domain.concatenate_entity_labels(groups, entity))
        used_entities = list(included_entities - excluded_entities)
        used_entities.sort()

        # Only print warning for ambiguous configurations if entities were included
        # explicitly.
        explicitly_included = isinstance(properties[USE_ENTITIES_KEY], list)
        ambiguous_entities = included_entities.intersection(excluded_entities)
        if explicitly_included and ambiguous_entities:
            rasa.shared.utils.io.raise_warning(
                f"Entities: '{ambiguous_entities}' are explicitly included and"
                f" excluded for intent '{name}'."
                f"Excluding takes precedence in this case. "
                f"Please resolve that ambiguity.",
                docs=f"{rasa.shared.constants.DOCS_URL_DOMAINS}",
            )

        properties[USED_ENTITIES_KEY] = used_entities
        del properties[USE_ENTITIES_KEY]
        del properties[IGNORE_ENTITIES_KEY]

        return intent

    @rasa.shared.utils.common.lazy_property
    def retrieval_intents(self) -> List[Text]:
        """List retrieval intents present in the domain."""
        return [
            intent
            for intent in self.intent_properties
            if self.intent_properties[intent].get(IS_RETRIEVAL_INTENT_KEY)
        ]

    @classmethod
    def collect_entity_properties(
        cls, domain_entities: List[Union[Text, Dict[Text, Any]]]
    ) -> Tuple[List[Text], Dict[Text, List[Text]], Dict[Text, List[Text]]]:
        """Get entity properties for a domain from what is provided by a domain file.

        Args:
            domain_entities: The entities as provided by a domain file.

        Returns:
            A list of entity names.
            A dictionary of entity names to roles.
            A dictionary of entity names to groups.
        """
        entities: List[Text] = []
        roles: Dict[Text, List[Text]] = {}
        groups: Dict[Text, List[Text]] = {}

        for entity in domain_entities:
            if isinstance(entity, str):
                entities.append(entity)
            elif isinstance(entity, dict):
                for _entity, sub_labels in entity.items():
                    entities.append(_entity)
                    if ENTITY_ROLES_KEY in sub_labels:
                        roles[_entity] = sub_labels[ENTITY_ROLES_KEY]
                    if ENTITY_GROUPS_KEY in sub_labels:
                        groups[_entity] = sub_labels[ENTITY_GROUPS_KEY]
            else:
                raise InvalidDomain(
                    f"Invalid domain. Entity is invalid, type of entity '{entity}' "
                    f"not supported: '{type(entity).__name__}'"
                )

        return entities, roles, groups

    @classmethod
    def collect_intent_properties(
        cls,
        intents: List[Union[Text, Dict[Text, Any]]],
        entities: List[Text],
        roles: Dict[Text, List[Text]],
        groups: Dict[Text, List[Text]],
    ) -> Dict[Text, Dict[Text, Union[bool, List]]]:
        """Get intent properties for a domain from what is provided by a domain file.

        Args:
            intents: The intents as provided by a domain file.
            entities: All entities as provided by a domain file.
            roles: The roles of entities as provided by a domain file.
            groups: The groups of entities as provided by a domain file.

        Returns:
            The intent properties to be stored in the domain.
        """
        # make a copy to not alter the input argument
        intents = copy.deepcopy(intents)
        intent_properties = {}
        duplicates = set()

        for intent in intents:
            intent_name, properties = cls._intent_properties(
                intent, entities, roles, groups
            )

            if intent_name in intent_properties.keys():
                duplicates.add(intent_name)

            intent_properties.update(properties)

        if duplicates:
            raise InvalidDomain(
                f"Intents are not unique! Found multiple intents with name(s) {sorted(duplicates)}. "
                f"Either rename or remove the duplicate ones."
            )

        cls._add_default_intents(intent_properties, entities, roles, groups)

        return intent_properties

    @classmethod
    def _intent_properties(
        cls,
        intent: Union[Text, Dict[Text, Any]],
        entities: List[Text],
        roles: Dict[Text, List[Text]],
        groups: Dict[Text, List[Text]],
    ) -> Tuple[Text, Dict[Text, Any]]:
        if not isinstance(intent, dict):
            intent_name = intent
            intent = {intent_name: {USE_ENTITIES_KEY: True, IGNORE_ENTITIES_KEY: []}}
        else:
            intent_name = list(intent.keys())[0]

        return (
            intent_name,
            cls._transform_intent_properties_for_internal_use(
                intent, entities, roles, groups
            ),
        )

    @classmethod
    def _add_default_intents(
        cls,
        intent_properties: Dict[Text, Dict[Text, Union[bool, List]]],
        entities: List[Text],
        roles: Optional[Dict[Text, List[Text]]],
        groups: Optional[Dict[Text, List[Text]]],
    ) -> None:
        for intent_name in rasa.shared.core.constants.DEFAULT_INTENTS:
            if intent_name not in intent_properties:
                _, properties = cls._intent_properties(
                    intent_name, entities, roles, groups
                )
                intent_properties.update(properties)

    def __init__(
        self,
        intents: Union[Set[Text], List[Text], List[Dict[Text, Any]]],
        entities: List[Union[Text, Dict[Text, Any]]],
        slots: List[Slot],
        responses: Dict[Text, List[Dict[Text, Any]]],
        action_names: List[Text],
        forms: Union[Dict[Text, Any], List[Text]],
        action_texts: Optional[List[Text]] = None,
        store_entities_as_slots: bool = True,
        session_config: SessionConfig = SessionConfig.default(),
    ) -> None:
        """Creates a `Domain`.

        Args:
            intents: Intent labels.
            entities: The names of entities which might be present in user messages.
            slots: Slots to store information during the conversation.
            responses: Bot responses. If an action with the same name is executed, it
                will send the matching response to the user.
            action_names: Names of custom actions.
            forms: Form names and their slot mappings.
            action_texts: End-to-End bot utterances from end-to-end stories.
            store_entities_as_slots: If `True` Rasa will automatically create `SlotSet`
                events for entities if there are slots with the same name as the entity.
            session_config: Configuration for conversation sessions. Conversations are
                restarted at the end of a session.
        """
        self.entities, self.roles, self.groups = self.collect_entity_properties(
            entities
        )
        self.intent_properties = self.collect_intent_properties(
            intents, self.entities, self.roles, self.groups
        )
        self.overridden_default_intents = self._collect_overridden_default_intents(
            intents
        )

        self.form_names, self.forms, overridden_form_actions = self._initialize_forms(
            forms
        )
        action_names += overridden_form_actions

        self.responses = responses
        self.action_texts = action_texts or []
        self.session_config = session_config

        self._custom_actions = action_names

        # only includes custom actions and utterance actions
        self.user_actions = self._combine_with_responses(action_names, responses)

        # includes all action names (custom, utterance, default actions and forms)
        # and action texts from end-to-end bot utterances
        self.action_names_or_texts = (
            self._combine_user_with_default_actions(self.user_actions)
            + [
                form_name
                for form_name in self.form_names
                if form_name not in self._custom_actions
            ]
            + self.action_texts
        )

        self._user_slots = copy.copy(slots)
        self.slots = slots
        self._add_default_slots()

        self.store_entities_as_slots = store_entities_as_slots
        self._check_domain_sanity()

    def __deepcopy__(self, memo: Optional[Dict[int, Any]]) -> "Domain":
        """Enables making a deep copy of the `Domain` using `copy.deepcopy`.

        See https://docs.python.org/3/library/copy.html#copy.deepcopy
        for more implementation.

        Args:
            memo: Optional dictionary of objects already copied during the current
            copying pass.

        Returns:
            A deep copy of the current domain.
        """
        domain_dict = self.as_dict()
        return self.__class__.from_dict(copy.deepcopy(domain_dict, memo))

    @staticmethod
    def _collect_overridden_default_intents(
        intents: Union[Set[Text], List[Text], List[Dict[Text, Any]]]
    ) -> List[Text]:
        """Collects the default intents overridden by the user.

        Args:
            intents: User-provided intents.

        Returns:
            User-defined intents that are default intents.
        """
        intent_names: Set[Text] = {
            list(intent.keys())[0] if isinstance(intent, dict) else intent
            for intent in intents
        }
        return sorted(intent_names & set(rasa.shared.core.constants.DEFAULT_INTENTS))

    @staticmethod
    def _initialize_forms(
        forms: Union[Dict[Text, Any], List[Text]]
    ) -> Tuple[List[Text], Dict[Text, Any], List[Text]]:
        """Retrieves the initial values for the Domain's form fields.

        Args:
            forms: Form names (if forms are a list) or a form dictionary. Forms
                provided in dictionary format have the form names as keys, and either
                empty dictionaries as values, or objects containing
                `SlotMapping`s.

        Returns:
            The form names, a mapping of form names and slot mappings, and custom
            actions.
            Returning custom actions for each forms means that Rasa Open Source should
            not use the default `FormAction` for the forms, but rather a custom action
            for it. This can e.g. be used to run the deprecated Rasa Open Source 1
            `FormAction` which is implemented in the Rasa SDK.
        """
        if isinstance(forms, dict):
            # dict with slot mappings
            return list(forms.keys()), forms, []

        if isinstance(forms, list) and (not forms or isinstance(forms[0], str)):
            # list of form names (Rasa Open Source 1 format)
            rasa.shared.utils.io.raise_warning(
                "The `forms` section in the domain used the old Rasa Open Source 1 "
                "list format to define forms. Rasa Open Source will be configured to "
                "use the deprecated `FormAction` within the Rasa SDK. If you want to "
                "use the new Rasa Open Source 2 `FormAction` adapt your `forms` "
                "section as described in the documentation. Support for the "
                "deprecated `FormAction` in the Rasa SDK will be removed in Rasa Open "
                "Source 3.0.",
                docs=rasa.shared.constants.DOCS_URL_FORMS,
                category=FutureWarning,
            )
            return forms, {form_name: {} for form_name in forms}, forms

        rasa.shared.utils.io.raise_warning(
            f"The `forms` section in the domain needs to contain a dictionary. "
            f"Instead found an object of type '{type(forms)}'.",
            docs=rasa.shared.constants.DOCS_URL_FORMS,
        )

        return [], {}, []

    def __hash__(self) -> int:
        """Returns a unique hash for the domain."""
        return int(self.fingerprint(), 16)

    def fingerprint(self) -> Text:
        """Returns a unique hash for the domain which is stable across python runs.

        Returns:
            fingerprint of the domain
        """
        self_as_dict = self.as_dict()
        self_as_dict[
            KEY_INTENTS
        ] = rasa.shared.utils.common.sort_list_of_dicts_by_first_key(
            self_as_dict[KEY_INTENTS]
        )
        self_as_dict[KEY_ACTIONS] = self.action_names_or_texts
        return rasa.shared.utils.io.get_dictionary_fingerprint(self_as_dict)

    @rasa.shared.utils.common.lazy_property
    def user_actions_and_forms(self):
        """Returns combination of user actions and forms."""

        return self.user_actions + self.form_names

    @rasa.shared.utils.common.lazy_property
    def action_names(self) -> List[Text]:
        """Returns action names or texts."""
        # Raise `DeprecationWarning` instead of `FutureWarning` as we only want to
        # notify developers about the deprecation (e.g. developers who are using the
        # Python API or writing custom policies). End users can't change anything
        # about this warning except making their developers change any custom code
        # which calls this.
        rasa.shared.utils.io.raise_warning(
            f"{Domain.__name__}.{Domain.action_names.__name__} "
            f"is deprecated and will be removed version 3.0.0.",
            category=DeprecationWarning,
        )
        return self.action_names_or_texts

    @rasa.shared.utils.common.lazy_property
    def num_actions(self) -> int:
        """Returns the number of available actions."""
        # noinspection PyTypeChecker
        return len(self.action_names_or_texts)

    @rasa.shared.utils.common.lazy_property
    def num_states(self):
        """Number of used input states for the action prediction."""

        return len(self.input_states)

    @rasa.shared.utils.common.lazy_property
    def retrieval_intent_templates(self) -> Dict[Text, List[Dict[Text, Any]]]:
        """Return only the responses which are defined for retrieval intents."""
        rasa.shared.utils.io.raise_deprecation_warning(
            "The terminology 'template' is deprecated and replaced by 'response', call `retrieval_intent_responses` instead of `retrieval_intent_templates`.",
            docs=f"{rasa.shared.constants.DOCS_URL_MIGRATION_GUIDE}#rasa-23-to-rasa-24",
        )
        return self.retrieval_intent_responses

    @rasa.shared.utils.common.lazy_property
    def retrieval_intent_responses(self) -> Dict[Text, List[Dict[Text, Any]]]:
        """Return only the responses which are defined for retrieval intents."""
        return dict(
            filter(
                lambda x: self.is_retrieval_intent_response(x), self.responses.items()
            )
        )

    @rasa.shared.utils.common.lazy_property
    def templates(self) -> Dict[Text, List[Dict[Text, Any]]]:
        """Temporary property before templates become completely deprecated."""
        rasa.shared.utils.io.raise_deprecation_warning(
            "The terminology 'template' is deprecated and replaced by 'response'. Instead of using the `templates` property, please use the `responses` property instead.",
            docs=f"{rasa.shared.constants.DOCS_URL_MIGRATION_GUIDE}#rasa-23-to-rasa-24",
        )
        return self.responses

    @staticmethod
    def is_retrieval_intent_template(
        response: Tuple[Text, List[Dict[Text, Any]]]
    ) -> bool:
        """Check if the response is for a retrieval intent.

        These templates have a `/` symbol in their name. Use that to filter them from
        the rest.
        """
        rasa.shared.utils.io.raise_deprecation_warning(
            "The terminology 'template' is deprecated and replaced by 'response', call `is_retrieval_intent_response` instead of `is_retrieval_intent_template`.",
            docs=f"{rasa.shared.constants.DOCS_URL_MIGRATION_GUIDE}#rasa-23-to-rasa-24",
        )
        return rasa.shared.nlu.constants.RESPONSE_IDENTIFIER_DELIMITER in response[0]

    @staticmethod
    def is_retrieval_intent_response(
        response: Tuple[Text, List[Dict[Text, Any]]]
    ) -> bool:
        """Check if the response is for a retrieval intent.

        These responses have a `/` symbol in their name. Use that to filter them from
        the rest.
        """
        return rasa.shared.nlu.constants.RESPONSE_IDENTIFIER_DELIMITER in response[0]

    def _add_default_slots(self) -> None:
        """Sets up the default slots and slot values for the domain."""
        self._add_requested_slot()
        self._add_knowledge_base_slots()
        self._add_categorical_slot_default_value()
        self._add_session_metadata_slot()

    def _add_categorical_slot_default_value(self) -> None:
        """Add a default value to all categorical slots.

        All unseen values found for the slot will be mapped to this default value
        for featurization.
        """
        for slot in [s for s in self.slots if isinstance(s, CategoricalSlot)]:
            slot.add_default_value()

    def add_categorical_slot_default_value(self) -> None:
        """See `_add_categorical_slot_default_value` for docstring."""
        rasa.shared.utils.io.raise_deprecation_warning(
            f"'{self.add_categorical_slot_default_value.__name__}' is deprecated and "
            f"will be removed in Rasa Open Source 3.0.0. This method is now "
            f"automatically called when the Domain is created which makes a manual "
            f"call superfluous."
        )
        self._add_categorical_slot_default_value()

    def _add_requested_slot(self) -> None:
        """Add a slot called `requested_slot` to the list of slots.

        The value of this slot will hold the name of the slot which the user
        needs to fill in next (either explicitly or implicitly) as part of a form.
        """
        if self.form_names and rasa.shared.core.constants.REQUESTED_SLOT not in [
            s.name for s in self.slots
        ]:
            self.slots.append(
                TextSlot(
                    rasa.shared.core.constants.REQUESTED_SLOT,
                    influence_conversation=False,
                )
            )

    def add_requested_slot(self) -> None:
        """See `_add_categorical_slot_default_value` for docstring."""
        rasa.shared.utils.io.raise_deprecation_warning(
            f"'{self.add_requested_slot.__name__}' is deprecated and "
            f"will be removed in Rasa Open Source 3.0.0. This method is now "
            f"automatically called when the Domain is created which makes a manual "
            f"call superfluous."
        )
        self._add_requested_slot()

    def _add_knowledge_base_slots(self) -> None:
        """Add slots for the knowledge base action to slots.

        Slots are only added if the default knowledge base action name is present.

        As soon as the knowledge base action is not experimental anymore, we should
        consider creating a new section in the domain file dedicated to knowledge
        base slots.
        """
        if (
            rasa.shared.core.constants.DEFAULT_KNOWLEDGE_BASE_ACTION
            in self.action_names_or_texts
        ):
            logger.warning(
                "You are using an experiential feature: Action '{}'!".format(
                    rasa.shared.core.constants.DEFAULT_KNOWLEDGE_BASE_ACTION
                )
            )
            slot_names = [s.name for s in self.slots]
            knowledge_base_slots = [
                rasa.shared.core.constants.SLOT_LISTED_ITEMS,
                rasa.shared.core.constants.SLOT_LAST_OBJECT,
                rasa.shared.core.constants.SLOT_LAST_OBJECT_TYPE,
            ]
            for s in knowledge_base_slots:
                if s not in slot_names:
                    self.slots.append(TextSlot(s, influence_conversation=False))

    def add_knowledge_base_slots(self) -> None:
        """See `_add_categorical_slot_default_value` for docstring."""
        rasa.shared.utils.io.raise_deprecation_warning(
            f"'{self.add_knowledge_base_slots.__name__}' is deprecated and "
            f"will be removed in Rasa Open Source 3.0.0. This method is now "
            f"automatically called when the Domain is created which makes a manual "
            f"call superfluous."
        )
        self._add_knowledge_base_slots()

    def _add_session_metadata_slot(self) -> None:
        self.slots.append(
            AnySlot(rasa.shared.core.constants.SESSION_START_METADATA_SLOT,)
        )

    def index_for_action(self, action_name: Text) -> Optional[int]:
        """Looks up which action index corresponds to this action name."""
        try:
            return self.action_names_or_texts.index(action_name)
        except ValueError:
            self.raise_action_not_found_exception(action_name)

    def raise_action_not_found_exception(self, action_name_or_text: Text) -> NoReturn:
        """Raises exception if action name or text not part of the domain or stories.

        Args:
            action_name_or_text: Name of an action or its text in case it's an
                end-to-end bot utterance.

        Raises:
            ActionNotFoundException: If `action_name_or_text` are not part of this
                domain.
        """
        action_names = "\n".join([f"\t - {a}" for a in self.action_names_or_texts])
        raise ActionNotFoundException(
            f"Cannot access action '{action_name_or_text}', "
            f"as that name is not a registered "
            f"action for this domain. "
            f"Available actions are: \n{action_names}"
        )

    def random_template_for(self, utter_action: Text) -> Optional[Dict[Text, Any]]:
        """Returns a random response for an action name.

        Args:
            utter_action: The name of the utter action.

        Returns:
            A response for an utter action.
        """
        import numpy as np

        # Raise `DeprecationWarning` instead of `FutureWarning` as we only want to
        # notify developers about the deprecation (e.g. developers who are using the
        # Python API or writing custom policies). End users can't change anything
        # about this warning except making their developers change any custom code
        # which calls this.
        rasa.shared.utils.io.raise_warning(
            f"'{Domain.__name__}.{Domain.random_template_for.__class__}' "
            f"is deprecated and will be removed version 3.0.0.",
            category=DeprecationWarning,
        )
        if utter_action in self.responses:
            return np.random.choice(self.responses[utter_action])
        else:
            return None

    # noinspection PyTypeChecker
    @rasa.shared.utils.common.lazy_property
    def slot_states(self) -> List[Text]:
        """Returns all available slot state strings."""

        return [
            f"{slot.name}_{feature_index}"
            for slot in self.slots
            for feature_index in range(0, slot.feature_dimensionality())
        ]

    # noinspection PyTypeChecker
    @rasa.shared.utils.common.lazy_property
    def entity_states(self) -> List[Text]:
        """Returns all available entity state strings."""

        entity_states = copy.deepcopy(self.entities)
        entity_states.extend(Domain.concatenate_entity_labels(self.roles))
        entity_states.extend(Domain.concatenate_entity_labels(self.groups))

        return entity_states

    @staticmethod
    def concatenate_entity_labels(
        entity_labels: Dict[Text, List[Text]], entity: Optional[Text] = None
    ) -> List[Text]:
        """Concatenates the given entity labels with their corresponding sub-labels.

        If a specific entity label is given, only this entity label will be
        concatenated with its corresponding sub-labels.

        Args:
            entity_labels: A map of an entity label to its sub-label list.
            entity: If present, only this entity will be considered.

        Returns:
            A list of labels.
        """
        if entity is not None and entity not in entity_labels:
            return []

        if entity:
            return [
                f"{entity}{rasa.shared.core.constants.ENTITY_LABEL_SEPARATOR}{sub_label}"
                for sub_label in entity_labels[entity]
            ]

        return [
            f"{entity_label}{rasa.shared.core.constants.ENTITY_LABEL_SEPARATOR}{entity_sub_label}"
            for entity_label, entity_sub_labels in entity_labels.items()
            for entity_sub_label in entity_sub_labels
        ]

    @rasa.shared.utils.common.lazy_property
    def input_state_map(self) -> Dict[Text, int]:
        """Provide a mapping from state names to indices."""
        return {f: i for i, f in enumerate(self.input_states)}

    @rasa.shared.utils.common.lazy_property
    def input_states(self) -> List[Text]:
        """Returns all available states."""
        return (
            self.intents
            + self.entity_states
            + self.slot_states
            + self.action_names_or_texts
            + self.form_names
        )

    def _get_featurized_entities(self, latest_message: UserUttered) -> Set[Text]:
        intent_name = latest_message.intent.get(
            rasa.shared.nlu.constants.INTENT_NAME_KEY
        )
        intent_config = self.intent_config(intent_name)
        entities = latest_message.entities

        # If Entity Roles and Groups is used, we also need to make sure the roles and
        # groups get featurized. We concatenate the entity label with the role/group
        # label using a special separator to make sure that the resulting label is
        # unique (as you can have the same role/group label for different entities).
        entity_names = (
            set(entity["entity"] for entity in entities if "entity" in entity.keys())
            | set(
                f"{entity['entity']}"
                f"{rasa.shared.core.constants.ENTITY_LABEL_SEPARATOR}{entity['role']}"
                for entity in entities
                if "entity" in entity.keys() and "role" in entity.keys()
            )
            | set(
                f"{entity['entity']}"
                f"{rasa.shared.core.constants.ENTITY_LABEL_SEPARATOR}{entity['group']}"
                for entity in entities
                if "entity" in entity.keys() and "group" in entity.keys()
            )
        )

        # the USED_ENTITIES_KEY of an intent also contains the entity labels and the
        # concatenated entity labels with their corresponding roles and groups labels
        wanted_entities = set(intent_config.get(USED_ENTITIES_KEY, entity_names))

        return entity_names & wanted_entities

    def _get_user_sub_state(
        self, tracker: "DialogueStateTracker"
    ) -> Dict[Text, Union[Text, Tuple[Text]]]:
        """Turn latest UserUttered event into a substate containing intent,
        text and set entities if present
        Args:
            tracker: dialog state tracker containing the dialog so far
        Returns:
            a dictionary containing intent, text and set entities
        """
        # proceed with values only if the user of a bot have done something
        # at the previous step i.e., when the state is not empty.
        latest_message = tracker.latest_message
        if not latest_message or latest_message.is_empty():
            return {}

        sub_state = latest_message.as_sub_state()

        # filter entities based on intent config
        # sub_state will be transformed to frozenset therefore we need to
        # convert the set to the tuple
        # sub_state is transformed to frozenset because we will later hash it
        # for deduplication
        entities = tuple(
            self._get_featurized_entities(latest_message)
            & set(sub_state.get(rasa.shared.nlu.constants.ENTITIES, ()))
        )
        if entities:
            sub_state[rasa.shared.nlu.constants.ENTITIES] = entities
        else:
            sub_state.pop(rasa.shared.nlu.constants.ENTITIES, None)

        return sub_state

    @staticmethod
    def _get_slots_sub_state(
        tracker: "DialogueStateTracker", omit_unset_slots: bool = False,
    ) -> Dict[Text, Union[Text, Tuple[float]]]:
        """Sets all set slots with the featurization of the stored value.

        Args:
            tracker: dialog state tracker containing the dialog so far
            omit_unset_slots: If `True` do not include the initial values of slots.

        Returns:
            a dictionary mapping slot names to their featurization
        """
        slots = {}
        for slot_name, slot in tracker.slots.items():
            if slot is not None and slot.as_feature():
                if omit_unset_slots and not slot.has_been_set:
                    continue
                if slot.value == rasa.shared.core.constants.SHOULD_NOT_BE_SET:
                    slots[slot_name] = rasa.shared.core.constants.SHOULD_NOT_BE_SET
                elif any(slot.as_feature()):
                    # only add slot if some of the features are not zero
                    slots[slot_name] = tuple(slot.as_feature())

        return slots

    @staticmethod
    def _get_prev_action_sub_state(
        tracker: "DialogueStateTracker",
    ) -> Dict[Text, Text]:
        """Turn the previous taken action into a state name.
        Args:
            tracker: dialog state tracker containing the dialog so far
        Returns:
            a dictionary with the information on latest action
        """
        return tracker.latest_action

    @staticmethod
    def _get_active_loop_sub_state(
        tracker: "DialogueStateTracker",
    ) -> Dict[Text, Text]:
        """Turn tracker's active loop into a state name.
        Args:
            tracker: dialog state tracker containing the dialog so far
        Returns:
            a dictionary mapping "name" to active loop name if present
        """

        # we don't use tracker.active_loop_name
        # because we need to keep should_not_be_set
        active_loop = tracker.active_loop.get(rasa.shared.core.constants.LOOP_NAME)
        if active_loop:
            return {rasa.shared.core.constants.LOOP_NAME: active_loop}
        else:
            return {}

    @staticmethod
    def _clean_state(state: State) -> State:
        return {
            state_type: sub_state
            for state_type, sub_state in state.items()
            if sub_state
        }

    def get_active_states(
        self, tracker: "DialogueStateTracker", omit_unset_slots: bool = False,
    ) -> State:
        """Returns a bag of active states from the tracker state.

        Args:
            tracker: dialog state tracker containing the dialog so far
            omit_unset_slots: If `True` do not include the initial values of slots.

        Returns `State` containing all active states.
        """
        state = {
            rasa.shared.core.constants.USER: self._get_user_sub_state(tracker),
            rasa.shared.core.constants.SLOTS: self._get_slots_sub_state(
                tracker, omit_unset_slots=omit_unset_slots
            ),
            rasa.shared.core.constants.PREVIOUS_ACTION: self._get_prev_action_sub_state(
                tracker
            ),
            rasa.shared.core.constants.ACTIVE_LOOP: self._get_active_loop_sub_state(
                tracker
            ),
        }
        return self._clean_state(state)

    @staticmethod
    def _remove_rule_only_features(
        state: State, rule_only_data: Optional[Dict[Text, Any]],
    ) -> None:
        if not rule_only_data:
            return

        rule_only_slots = rule_only_data.get(
            rasa.shared.core.constants.RULE_ONLY_SLOTS, []
        )
        rule_only_loops = rule_only_data.get(
            rasa.shared.core.constants.RULE_ONLY_LOOPS, []
        )

        # remove slots which only occur in rules but not in stories
        if rule_only_slots:
            for slot in rule_only_slots:
                state.get(rasa.shared.core.constants.SLOTS, {}).pop(slot, None)
        # remove active loop which only occur in rules but not in stories
        if (
            rule_only_loops
            and state.get(rasa.shared.core.constants.ACTIVE_LOOP, {}).get(
                rasa.shared.core.constants.LOOP_NAME
            )
            in rule_only_loops
        ):
            del state[rasa.shared.core.constants.ACTIVE_LOOP]

    @staticmethod
    def _substitute_rule_only_user_input(state: State, last_ml_state: State) -> None:
        if not rasa.shared.core.trackers.is_prev_action_listen_in_state(state):
            if not last_ml_state.get(rasa.shared.core.constants.USER) and state.get(
                rasa.shared.core.constants.USER
            ):
                del state[rasa.shared.core.constants.USER]
            elif last_ml_state.get(rasa.shared.core.constants.USER):
                state[rasa.shared.core.constants.USER] = last_ml_state[
                    rasa.shared.core.constants.USER
                ]

    def states_for_tracker_history(
<<<<<<< HEAD
        self,
        tracker: "DialogueStateTracker",
        ignore_rule_only_turns: bool = False,
        rule_only_data: Optional[Dict[Text, Any]] = None,
    ) -> List[State]:
        """Array of states for each state of the trackers history.

        Args:
            tracker: Instance of `DialogueStateTracker` to featurize.
            ignore_rule_only_turns: If True ignore dialogue turns that are present
                only in rules.
            rule_only_data: Slots and loops,
                which only occur in rules but not in stories.

        Return:
            A list of states.
        """
        states = []
        last_ml_action_sub_state = None
        turn_was_hidden = False
        for tr, hide_rule_turn in tracker.generate_all_prior_trackers():
            if ignore_rule_only_turns:
                # remember previous ml action based on the last non hidden turn
                # we need this to override previous action in the ml state
                if not turn_was_hidden:
                    last_ml_action_sub_state = self._get_prev_action_sub_state(tr)

                # followup action or happy path loop prediction
                # don't change the fact whether dialogue turn should be hidden
                if (
                    not tr.followup_action
                    and not tr.latest_action_name == tr.active_loop_name
                ):
                    turn_was_hidden = hide_rule_turn

                if turn_was_hidden:
                    continue

            state = self.get_active_states(tr)

            if ignore_rule_only_turns:
                # clean state from only rule features
                self._remove_rule_only_features(state, rule_only_data)
                # make sure user input is the same as for previous state
                # for non action_listen turns
                if states:
                    self._substitute_rule_only_user_input(state, states[-1])
                # substitute previous rule action with last_ml_action_sub_state
                if last_ml_action_sub_state:
                    state[
                        rasa.shared.core.constants.PREVIOUS_ACTION
                    ] = last_ml_action_sub_state

            states.append(self._clean_state(state))

        return states

    def slots_for_entities(self, entities: List[Dict[Text, Any]]) -> List[SlotSet]:
        """Find which slots should be auto fill with entities.

        Args:
            entities: The list of entities.

        Returns:
            A list of `SlotSet` events.
        """
=======
        self, tracker: "DialogueStateTracker", omit_unset_slots: bool = False,
    ) -> List[State]:
        """List of states for each state of the trackers history.

        Args:
            tracker: dialog state tracker containing the dialog so far
            omit_unset_slots: If `True` do not include the initial values of slots.

        Returns: A `State` for each prior tracker.
        """
        return [
            self.get_active_states(tr, omit_unset_slots=omit_unset_slots)
            for tr in tracker.generate_all_prior_trackers()
        ]

    def slots_for_entities(self, entities: List[Dict[Text, Any]]) -> List[SlotSet]:
        """Returns `SlotSet` events for extracted entities."""
>>>>>>> e1c47bca
        if self.store_entities_as_slots:
            slot_events = []
            for s in self.slots:
                if s.auto_fill:
                    matching_entities = [
                        e.get("value") for e in entities if e.get("entity") == s.name
                    ]
                    if matching_entities:
                        if s.type_name == "list":
                            slot_events.append(SlotSet(s.name, matching_entities))
                        else:
                            slot_events.append(SlotSet(s.name, matching_entities[-1]))
            return slot_events
        else:
            return []

    def persist_specification(self, model_path: Text) -> None:
        """Persist the domain specification to storage."""
        domain_spec_path = os.path.join(model_path, "domain.json")
        rasa.shared.utils.io.create_directory_for_file(domain_spec_path)

        metadata = {"states": self.input_states}
        rasa.shared.utils.io.dump_obj_as_json_to_file(domain_spec_path, metadata)

    @classmethod
    def load_specification(cls, path: Text) -> Dict[Text, Any]:
        """Load a domains specification from a dumped model directory."""
        metadata_path = os.path.join(path, "domain.json")

        return json.loads(rasa.shared.utils.io.read_file(metadata_path))

    def compare_with_specification(self, path: Text) -> bool:
        """Compare the domain spec of the current and the loaded domain.

        Throws exception if the loaded domain specification is different
        to the current domain are different.
        """
        loaded_domain_spec = self.load_specification(path)
        states = loaded_domain_spec["states"]

        if set(states) != set(self.input_states):
            missing = ",".join(set(states) - set(self.input_states))
            additional = ",".join(set(self.input_states) - set(states))
            raise InvalidDomain(
                f"Domain specification has changed. "
                f"You MUST retrain the policy. "
                f"Detected mismatch in domain specification. "
                f"The following states have been \n"
                f"\t - removed: {missing} \n"
                f"\t - added:   {additional} "
            )
        else:
            return True

    def _slot_definitions(self) -> Dict[Any, Dict[str, Any]]:
        # Only persist slots defined by the user. We add the default slots on the
        # fly when loading the domain.
        return {slot.name: slot.persistence_info() for slot in self._user_slots}

    def as_dict(self) -> Dict[Text, Any]:
        """Return serialized `Domain`."""
        return {
            "config": {"store_entities_as_slots": self.store_entities_as_slots},
            SESSION_CONFIG_KEY: {
                SESSION_EXPIRATION_TIME_KEY: self.session_config.session_expiration_time,
                CARRY_OVER_SLOTS_KEY: self.session_config.carry_over_slots,
            },
            KEY_INTENTS: self._transform_intents_for_file(),
            KEY_ENTITIES: self._transform_entities_for_file(),
            KEY_SLOTS: self._slot_definitions(),
            KEY_RESPONSES: self.responses,
            KEY_ACTIONS: self._custom_actions,
            KEY_FORMS: self.forms,
            KEY_E2E_ACTIONS: self.action_texts,
        }

    @staticmethod
    def get_responses_with_multilines(
        responses: Dict[Text, List[Dict[Text, Any]]]
    ) -> Dict[Text, List[Dict[Text, Any]]]:
        """Returns `responses` with preserved multilines in the `text` key.

        Args:
            responses: Original `responses`.

        Returns:
            `responses` with preserved multilines in the `text` key.
        """
        from ruamel.yaml.scalarstring import LiteralScalarString

        final_responses = responses.copy()
        for utter_action, examples in final_responses.items():
            for i, example in enumerate(examples):
                response_text = example.get(KEY_RESPONSES_TEXT, "")
                if not response_text or "\n" not in response_text:
                    continue
                # Has new lines, use `LiteralScalarString`
                final_responses[utter_action][i][
                    KEY_RESPONSES_TEXT
                ] = LiteralScalarString(response_text)

        return final_responses

    def _transform_intents_for_file(self) -> List[Union[Text, Dict[Text, Any]]]:
        """Transform intent properties for displaying or writing into a domain file.

        Internally, there is a property `used_entities` that lists all entities to be
        used. In domain files, `use_entities` or `ignore_entities` is used instead to
        list individual entities to ex- or include, because this is easier to read.

        Returns:
            The intent properties as they are used in domain files.
        """
        intent_properties = copy.deepcopy(self.intent_properties)
        intents_for_file = []

        for intent_name, intent_props in intent_properties.items():
            if (
                intent_name in rasa.shared.core.constants.DEFAULT_INTENTS
                and intent_name not in self.overridden_default_intents
            ):
                # Default intents should be not dumped with the domain
                continue
            # `use_entities` and `ignore_entities` in the domain file do not consider
            # the role and group labels remove them from the list to make sure to not
            # put them into the domain file
            use_entities = set(
                entity
                for entity in intent_props[USED_ENTITIES_KEY]
                if rasa.shared.core.constants.ENTITY_LABEL_SEPARATOR not in entity
            )
            ignore_entities = set(self.entities) - use_entities
            if len(use_entities) == len(self.entities):
                intent_props[USE_ENTITIES_KEY] = True
            elif len(use_entities) <= len(self.entities) / 2:
                intent_props[USE_ENTITIES_KEY] = list(use_entities)
            else:
                intent_props[IGNORE_ENTITIES_KEY] = list(ignore_entities)
            intent_props.pop(USED_ENTITIES_KEY)
            intents_for_file.append({intent_name: intent_props})

        return intents_for_file

    def _transform_entities_for_file(self) -> List[Union[Text, Dict[Text, Any]]]:
        """Transform entity properties for displaying or writing to a domain file.

        Returns:
            The entity properties as they are used in domain files.
        """
        entities_for_file = []

        for entity in self.entities:
            if entity in self.roles and entity in self.groups:
                entities_for_file.append(
                    {
                        entity: {
                            ENTITY_GROUPS_KEY: self.groups[entity],
                            ENTITY_ROLES_KEY: self.roles[entity],
                        }
                    }
                )
            elif entity in self.roles:
                entities_for_file.append(
                    {entity: {ENTITY_ROLES_KEY: self.roles[entity]}}
                )
            elif entity in self.groups:
                entities_for_file.append(
                    {entity: {ENTITY_GROUPS_KEY: self.groups[entity]}}
                )
            else:
                entities_for_file.append(entity)

        return entities_for_file

    def cleaned_domain(self) -> Dict[Text, Any]:
        """Fetch cleaned domain to display or write into a file.

        The internal `used_entities` property is replaced by `use_entities` or
        `ignore_entities` and redundant keys are replaced with default values
        to make the domain easier readable.

        Returns:
            A cleaned dictionary version of the domain.
        """
        domain_data = self.as_dict()
        # remove e2e actions from domain before we display it
        domain_data.pop(KEY_E2E_ACTIONS, None)

        for idx, intent_info in enumerate(domain_data[KEY_INTENTS]):
            for name, intent in intent_info.items():
                if intent.get(USE_ENTITIES_KEY) is True:
                    del intent[USE_ENTITIES_KEY]
                if not intent.get(IGNORE_ENTITIES_KEY):
                    intent.pop(IGNORE_ENTITIES_KEY, None)
                if len(intent) == 0:
                    domain_data[KEY_INTENTS][idx] = name

        for slot in domain_data[KEY_SLOTS].values():
            if slot["initial_value"] is None:
                del slot["initial_value"]
            if slot["auto_fill"]:
                del slot["auto_fill"]
            if slot["type"].startswith("rasa.shared.core.slots"):
                slot["type"] = Slot.resolve_by_type(slot["type"]).type_name

        if domain_data["config"]["store_entities_as_slots"]:
            del domain_data["config"]["store_entities_as_slots"]

        # clean empty keys
        return {
            k: v
            for k, v in domain_data.items()
            if v != {} and v != [] and v is not None
        }

    def persist(self, filename: Union[Text, Path]) -> None:
        """Write domain to a file."""
        as_yaml = self.as_yaml(clean_before_dump=False)
        rasa.shared.utils.io.write_text_file(as_yaml, filename)

    def persist_clean(self, filename: Union[Text, Path]) -> None:
        """Write cleaned domain to a file."""
        as_yaml = self.as_yaml(clean_before_dump=True)
        rasa.shared.utils.io.write_text_file(as_yaml, filename)

    def as_yaml(self, clean_before_dump: bool = False) -> Text:
        """Dump the `Domain` object as a YAML string.
        This function preserves the orders of the keys in the domain.

        Args:
            clean_before_dump: When set to `True`, this method returns
                               a version of the domain without internal
                               information. Defaults to `False`.
        Returns:
            A string in YAML format representing the domain.
        """
        # setting the `version` key first so that it appears at the top of YAML files
        # thanks to the `should_preserve_key_order` argument
        # of `dump_obj_as_yaml_to_string`
        domain_data: Dict[Text, Any] = {
            KEY_TRAINING_DATA_FORMAT_VERSION: rasa.shared.constants.LATEST_TRAINING_DATA_FORMAT_VERSION
        }
        if clean_before_dump:
            domain_data.update(self.cleaned_domain())
        else:
            domain_data.update(self.as_dict())
        if domain_data.get(KEY_RESPONSES, {}):
            domain_data[KEY_RESPONSES] = self.get_responses_with_multilines(
                domain_data[KEY_RESPONSES]
            )

        return rasa.shared.utils.io.dump_obj_as_yaml_to_string(
            domain_data, should_preserve_key_order=True
        )

    def intent_config(self, intent_name: Text) -> Dict[Text, Any]:
        """Return the configuration for an intent."""
        return self.intent_properties.get(intent_name, {})

    @rasa.shared.utils.common.lazy_property
    def intents(self):
        return sorted(self.intent_properties.keys())

    @property
    def _slots_for_domain_warnings(self) -> List[Text]:
        """Fetch names of slots that are used in domain warnings.

        Excludes slots which aren't featurized.
        """

        return [s.name for s in self._user_slots if s.influence_conversation]

    @property
    def _actions_for_domain_warnings(self) -> List[Text]:
        """Fetch names of actions that are used in domain warnings.

        Includes user and form actions, but excludes those that are default actions.
        """

        return [
            a
            for a in self.user_actions_and_forms
            if a not in rasa.shared.core.constants.DEFAULT_ACTION_NAMES
        ]

    @staticmethod
    def _get_symmetric_difference(
        domain_elements: Union[List[Text], Set[Text]],
        training_data_elements: Optional[Union[List[Text], Set[Text]]],
    ) -> Dict[Text, Set[Text]]:
        """Get symmetric difference between a set of domain elements and a set of
        training data elements.

        Returns a dictionary containing a list of items found in the `domain_elements`
        but not in `training_data_elements` at key `in_domain`, and a list of items
        found in `training_data_elements` but not in `domain_elements` at key
        `in_training_data_set`.
        """

        if training_data_elements is None:
            training_data_elements = set()

        in_domain_diff = set(domain_elements) - set(training_data_elements)
        in_training_data_diff = set(training_data_elements) - set(domain_elements)

        return {"in_domain": in_domain_diff, "in_training_data": in_training_data_diff}

    @staticmethod
    def _combine_with_responses(
        actions: List[Text], responses: Dict[Text, Any]
    ) -> List[Text]:
        """Combines actions with utter actions listed in responses section."""
        unique_utter_actions = [
            a for a in sorted(list(responses.keys())) if a not in actions
        ]
        return actions + unique_utter_actions

    @staticmethod
    def _combine_user_with_default_actions(user_actions: List[Text]) -> List[Text]:
        # remove all user actions that overwrite default actions
        # this logic is a bit reversed, you'd think that we should remove
        # the action name from the default action names if the user overwrites
        # the action, but there are some locations in the code where we
        # implicitly assume that e.g. "action_listen" is always at location
        # 0 in this array. to keep it that way, we remove the duplicate
        # action names from the users list instead of the defaults
        unique_user_actions = [
            a
            for a in user_actions
            if a not in rasa.shared.core.constants.DEFAULT_ACTION_NAMES
        ]
        return rasa.shared.core.constants.DEFAULT_ACTION_NAMES + unique_user_actions

    def domain_warnings(
        self,
        intents: Optional[Union[List[Text], Set[Text]]] = None,
        entities: Optional[Union[List[Text], Set[Text]]] = None,
        actions: Optional[Union[List[Text], Set[Text]]] = None,
        slots: Optional[Union[List[Text], Set[Text]]] = None,
    ) -> Dict[Text, Dict[Text, Set[Text]]]:
        """Generate domain warnings from intents, entities, actions and slots.

        Returns a dictionary with entries for `intent_warnings`,
        `entity_warnings`, `action_warnings` and `slot_warnings`. Excludes domain slots
        from domain warnings in case they are not featurized.
        """

        intent_warnings = self._get_symmetric_difference(self.intents, intents)
        entity_warnings = self._get_symmetric_difference(self.entities, entities)
        action_warnings = self._get_symmetric_difference(
            self._actions_for_domain_warnings, actions
        )
        slot_warnings = self._get_symmetric_difference(
            self._slots_for_domain_warnings, slots
        )

        return {
            "intent_warnings": intent_warnings,
            "entity_warnings": entity_warnings,
            "action_warnings": action_warnings,
            "slot_warnings": slot_warnings,
        }

    def _check_domain_sanity(self) -> None:
        """Make sure the domain is properly configured.

        If the domain contains any duplicate slots, intents, actions
        or entities, an InvalidDomain error is raised.  This error
        is also raised when intent-action mappings are incorrectly
        named or a response is missing.
        """

        def get_duplicates(my_items):
            """Returns a list of duplicate items in my_items."""
            return [
                item
                for item, count in collections.Counter(my_items).items()
                if count > 1
            ]

        def check_mappings(
            intent_properties: Dict[Text, Dict[Text, Union[bool, List]]]
        ) -> List[Tuple[Text, Text]]:
            """Checks whether intent-action mappings use valid action names or texts."""
            incorrect = []
            for intent, properties in intent_properties.items():
                if "triggers" in properties:
                    triggered_action = properties.get("triggers")
                    if triggered_action not in self.action_names_or_texts:
                        incorrect.append((intent, str(triggered_action)))
            return incorrect

        def get_exception_message(
            duplicates: Optional[List[Tuple[List[Text], Text]]] = None,
            mappings: List[Tuple[Text, Text]] = None,
        ):
            """Return a message given a list of error locations."""

            message = ""
            if duplicates:
                message += get_duplicate_exception_message(duplicates)
            if mappings:
                if message:
                    message += "\n"
                message += get_mapping_exception_message(mappings)
            return message

        def get_mapping_exception_message(mappings: List[Tuple[Text, Text]]):
            """Return a message given a list of duplicates."""

            message = ""
            for name, action_name in mappings:
                if message:
                    message += "\n"
                message += (
                    "Intent '{}' is set to trigger action '{}', which is "
                    "not defined in the domain.".format(name, action_name)
                )
            return message

        def get_duplicate_exception_message(
            duplicates: List[Tuple[List[Text], Text]]
        ) -> Text:
            """Return a message given a list of duplicates."""

            message = ""
            for d, name in duplicates:
                if d:
                    if message:
                        message += "\n"
                    message += (
                        f"Duplicate {name} in domain. "
                        f"These {name} occur more than once in "
                        f"the domain: '{', '.join(d)}'."
                    )
            return message

        duplicate_actions = get_duplicates(self.action_names_or_texts)
        duplicate_slots = get_duplicates([s.name for s in self.slots])
        duplicate_entities = get_duplicates(self.entities)
        incorrect_mappings = check_mappings(self.intent_properties)

        if (
            duplicate_actions
            or duplicate_slots
            or duplicate_entities
            or incorrect_mappings
        ):
            raise InvalidDomain(
                get_exception_message(
                    [
                        (duplicate_actions, KEY_ACTIONS),
                        (duplicate_slots, KEY_SLOTS),
                        (duplicate_entities, KEY_ENTITIES),
                    ],
                    incorrect_mappings,
                )
            )

    def check_missing_templates(self) -> None:
        """Warn user of utterance names which have no specified response."""
        rasa.shared.utils.io.raise_deprecation_warning(
            "The terminology 'template' is deprecated and replaced by 'response'. Please use `check_missing_responses` instead of `check_missing_templates`.",
            docs=f"{rasa.shared.constants.DOCS_URL_MIGRATION_GUIDE}#rasa-23-to-rasa-24",
        )
        self.check_missing_responses()

    def check_missing_responses(self) -> None:
        """Warn user of utterance names which have no specified response."""
        utterances = [
            a
            for a in self.action_names_or_texts
            if a.startswith(rasa.shared.constants.UTTER_PREFIX)
        ]

        missing_responses = [t for t in utterances if t not in self.responses.keys()]

        if missing_responses:
            for response in missing_responses:
                rasa.shared.utils.io.raise_warning(
                    f"Action '{response}' is listed as a "
                    f"response action in the domain file, but there is "
                    f"no matching response defined. Please "
                    f"check your domain.",
                    docs=rasa.shared.constants.DOCS_URL_RESPONSES,
                )

    def is_empty(self) -> bool:
        """Check whether the domain is empty."""
        return self.as_dict() == Domain.empty().as_dict()

    @staticmethod
    def is_domain_file(filename: Text) -> bool:
        """Checks whether the given file path is a Rasa domain file.

        Args:
            filename: Path of the file which should be checked.

        Returns:
            `True` if it's a domain file, otherwise `False`.

        Raises:
            YamlException: if the file seems to be a YAML file (extension) but
                can not be read / parsed.
        """
        from rasa.shared.data import is_likely_yaml_file

        if not is_likely_yaml_file(filename):
            return False

        try:
            content = rasa.shared.utils.io.read_yaml_file(filename)
        except (ValueError, YamlSyntaxException):
            return False

        return any(key in content for key in ALL_DOMAIN_KEYS)

    def slot_mapping_for_form(self, form_name: Text) -> Dict[Text, Any]:
        """Retrieve the slot mappings for a form which are defined in the domain.

        Options:
        - an extracted entity
        - intent: value pairs
        - trigger_intent: value pairs
        - a whole message
        or a list of them, where the first match will be picked

        Args:
            form_name: The name of the form.

        Returns:
            The slot mapping or an empty dictionary in case no mapping was found.
        """
        return self.forms.get(form_name, {})


class SlotMapping(Enum):
    """Defines the available slot mappings."""

    FROM_ENTITY = 0
    FROM_INTENT = 1
    FROM_TRIGGER_INTENT = 2
    FROM_TEXT = 3

    def __str__(self) -> Text:
        """Returns a string representation of the object."""
        return self.name.lower()

    @staticmethod
    def validate(mapping: Dict[Text, Any], form_name: Text, slot_name: Text) -> None:
        """Validates a slot mapping.

        Args:
            mapping: The mapping which is validated.
            form_name: The name of the form which uses this slot mapping.
            slot_name: The name of the slot which is mapped by this mapping.

        Raises:
            InvalidDomain: In case the slot mapping is not valid.
        """
        if not isinstance(mapping, dict):
            raise InvalidDomain(
                f"Please make sure that the slot mappings for slot '{slot_name}' in "
                f"your form '{form_name}' are valid dictionaries. Please see "
                f"{rasa.shared.constants.DOCS_URL_FORMS} for more information."
            )

        validations = {
            str(SlotMapping.FROM_ENTITY): ["entity"],
            str(SlotMapping.FROM_INTENT): ["value"],
            str(SlotMapping.FROM_TRIGGER_INTENT): ["value"],
            str(SlotMapping.FROM_TEXT): [],
        }

        mapping_type = mapping.get("type")
        required_keys = validations.get(mapping_type)

        if required_keys is None:
            raise InvalidDomain(
                f"Your form '{form_name}' uses an invalid slot mapping of type "
                f"'{mapping_type}' for slot '{slot_name}'. Please see "
                f"{rasa.shared.constants.DOCS_URL_FORMS} for more information."
            )

        for required_key in required_keys:
            if mapping.get(required_key) is None:
                raise InvalidDomain(
                    f"You need to specify a value for the key "
                    f"'{required_key}' in the slot mapping of type '{mapping_type}' "
                    f"for slot '{slot_name}' in the form '{form_name}'. Please see "
                    f"{rasa.shared.constants.DOCS_URL_FORMS} for more information."
                )


def _validate_slot_mappings(forms: Union[Dict, List]) -> None:
    if isinstance(forms, list):
        if not all(isinstance(form_name, str) for form_name in forms):
            raise InvalidDomain(
                f"If you use the deprecated list syntax for forms, "
                f"all form names have to be strings. Please see "
                f"{rasa.shared.constants.DOCS_URL_FORMS} for more information."
            )

        return

    if not isinstance(forms, dict):
        raise InvalidDomain("Forms have to be specified as dictionary.")

    for form_name, slots in forms.items():
        if slots is None:
            continue

        if not isinstance(slots, Dict):
            raise InvalidDomain(
                f"The slots for form '{form_name}' were specified "
                f"as '{type(slots)}'. They need to be specified "
                f"as dictionary. Please see {rasa.shared.constants.DOCS_URL_FORMS} "
                f"for more information."
            )

        for slot_name, slot_mappings in slots.items():
            if not isinstance(slot_mappings, list):
                raise InvalidDomain(
                    f"The slot mappings for slot '{slot_name}' in "
                    f"form '{form_name}' have type "
                    f"'{type(slot_mappings)}'. It is required to "
                    f"provide a list of slot mappings. Please see "
                    f"{rasa.shared.constants.DOCS_URL_FORMS} for more information."
                )
            for slot_mapping in slot_mappings:
                SlotMapping.validate(slot_mapping, form_name, slot_name)<|MERGE_RESOLUTION|>--- conflicted
+++ resolved
@@ -1172,16 +1172,17 @@
                 ]
 
     def states_for_tracker_history(
-<<<<<<< HEAD
         self,
         tracker: "DialogueStateTracker",
+        omit_unset_slots: bool = False,
         ignore_rule_only_turns: bool = False,
         rule_only_data: Optional[Dict[Text, Any]] = None,
     ) -> List[State]:
-        """Array of states for each state of the trackers history.
-
-        Args:
-            tracker: Instance of `DialogueStateTracker` to featurize.
+        """List of states for each state of the trackers history.
+
+        Args:
+            tracker: Dialogue state tracker containing the dialogue so far.
+            omit_unset_slots: If `True` do not include the initial values of slots.
             ignore_rule_only_turns: If True ignore dialogue turns that are present
                 only in rules.
             rule_only_data: Slots and loops,
@@ -1211,7 +1212,7 @@
                 if turn_was_hidden:
                     continue
 
-            state = self.get_active_states(tr)
+            state = self.get_active_states(tr, omit_unset_slots=omit_unset_slots)
 
             if ignore_rule_only_turns:
                 # clean state from only rule features
@@ -1239,25 +1240,6 @@
         Returns:
             A list of `SlotSet` events.
         """
-=======
-        self, tracker: "DialogueStateTracker", omit_unset_slots: bool = False,
-    ) -> List[State]:
-        """List of states for each state of the trackers history.
-
-        Args:
-            tracker: dialog state tracker containing the dialog so far
-            omit_unset_slots: If `True` do not include the initial values of slots.
-
-        Returns: A `State` for each prior tracker.
-        """
-        return [
-            self.get_active_states(tr, omit_unset_slots=omit_unset_slots)
-            for tr in tracker.generate_all_prior_trackers()
-        ]
-
-    def slots_for_entities(self, entities: List[Dict[Text, Any]]) -> List[SlotSet]:
-        """Returns `SlotSet` events for extracted entities."""
->>>>>>> e1c47bca
         if self.store_entities_as_slots:
             slot_events = []
             for s in self.slots:
