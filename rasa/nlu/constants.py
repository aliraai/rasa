--- conflicted
+++ resolved
@@ -78,10 +78,7 @@
 FEATURIZER_CLASS_ALIAS = "alias"
 
 NO_LENGTH_RESTRICTION = -1
-<<<<<<< HEAD
 
 COMPONENT_INDEX = "index"
-=======
 MIN_ADDITIONAL_REGEX_PATTERNS = 10
-MIN_ADDITIONAL_CVF_VOCABULARY = 1000
->>>>>>> 9f94cbcf
+MIN_ADDITIONAL_CVF_VOCABULARY = 1000