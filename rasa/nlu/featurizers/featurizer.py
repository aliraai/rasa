--- conflicted
+++ resolved
@@ -1,14 +1,8 @@
 import numpy as np
 import scipy.sparse
-<<<<<<< HEAD
-from typing import Any, Text, Union, Optional
-
-from rasa.nlu.training_data import Message
-=======
 from typing import Text, Union, Optional, Dict, Any
 
 from rasa.nlu.constants import FEATURIZER_CLASS_ALIAS
->>>>>>> 2725bdaa
 from rasa.nlu.components import Component
 from rasa.utils.tensorflow.constants import MEAN_POOLING, MAX_POOLING
 
