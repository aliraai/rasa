import json
import logging
import warnings

import jsonpickle
import time
import typing
import uuid
from dateutil import parser
from datetime import datetime
from typing import List, Dict, Text, Any, Type, Optional

from rasa.core import utils
from typing import Union

if typing.TYPE_CHECKING:
    from rasa.core.trackers import DialogueStateTracker

logger = logging.getLogger(__name__)


def deserialise_events(serialized_events: List[Dict[Text, Any]]) -> List["Event"]:
    """Convert a list of dictionaries to a list of corresponding events.

    Example format:
        [{"event": "slot", "value": 5, "name": "my_slot"}]
    """

    deserialised = []

    for e in serialized_events:
        if "event" in e:
            event = Event.from_parameters(e)
            if event:
                deserialised.append(event)
            else:
                logger.warning(
                    f"Unable to parse event '{event}' while deserialising. The event"
                    " will be ignored."
                )

    return deserialised


def deserialise_entities(entities: Union[Text, List[Any]]) -> List[Dict[Text, Any]]:
    if isinstance(entities, str):
        entities = json.loads(entities)

    return [e for e in entities if isinstance(e, dict)]


def md_format_message(text, intent, entities) -> Text:
    from rasa.nlu.training_data.formats import MarkdownWriter, MarkdownReader

    message_from_md = MarkdownReader().parse_training_example(text)
    deserialised_entities = deserialise_entities(entities)
    return MarkdownWriter.generate_message_md(
        {
            "text": message_from_md.text,
            "intent": intent,
            "entities": deserialised_entities,
        }
    )


def first_key(d: Dict[Text, Any], default_key: Any) -> Any:
    if len(d) > 1:
        for k, v in d.items():
            if k != default_key:
                # we return the first key that is not the default key
                return k
    elif len(d) == 1:
        return list(d.keys())[0]
    else:
        return None


# noinspection PyProtectedMember
class Event:
    """Events describe everything that occurs in
    a conversation and tell the :class:`rasa.core.trackers.DialogueStateTracker`
    how to update its state."""

    type_name = "event"

    def __init__(
        self,
        timestamp: Optional[float] = None,
        metadata: Optional[Dict[Text, Any]] = None,
    ) -> None:
        self.timestamp = timestamp or time.time()
        self._metadata = metadata or {}

    @property
    def metadata(self) -> Dict[Text, Any]:
        # Needed for compatibility with Rasa versions <1.4.0. Previous versions
        # of Rasa serialized trackers using the pickle module. For the moment,
        # Rasa still supports loading these serialized trackers with pickle,
        # but will use JSON in any subsequent save operations. Versions of
        # trackers serialized with pickle won't include the `_metadata`
        # attribute in their events, so it is necessary to define this getter
        # in case the attribute does not exist. For more information see
        # CHANGELOG.rst.
        return getattr(self, "_metadata", {})

    def __ne__(self, other: Any) -> bool:
        # Not strictly necessary, but to avoid having both x==y and x!=y
        # True at the same time
        return not (self == other)

    def as_story_string(self) -> Optional[Text]:
        raise NotImplementedError

    @staticmethod
    def from_story_string(
        event_name: Text,
        parameters: Dict[Text, Any],
        default: Optional[Type["Event"]] = None,
    ) -> Optional[List["Event"]]:
        event_class = Event.resolve_by_type(event_name, default)

        if not event_class:
            return None

        return event_class._from_story_string(parameters)

    @staticmethod
    def from_parameters(
        parameters: Dict[Text, Any], default: Optional[Type["Event"]] = None
    ) -> Optional["Event"]:

        event_name = parameters.get("event")
        if event_name is None:
            return None

        event_class: Type[Event] = Event.resolve_by_type(event_name, default)
        if not event_class:
            return None

        return event_class._from_parameters(parameters)

    @classmethod
    def _from_story_string(cls, parameters: Dict[Text, Any]) -> Optional[List["Event"]]:
        """Called to convert a parsed story line into an event."""
        return [cls(parameters.get("timestamp"), parameters.get("metadata"))]

    def as_dict(self) -> Dict[Text, Any]:
        d = {"event": self.type_name, "timestamp": self.timestamp}

        if self.metadata:
            d["metadata"] = self.metadata

        return d

    @classmethod
    def _from_parameters(cls, parameters: Dict[Text, Any]) -> Optional["Event"]:
        """Called to convert a dictionary of parameters to a single event.

        By default uses the same implementation as the story line
        conversation ``_from_story_string``. But the subclass might
        decide to handle parameters differently if the parsed parameters
        don't origin from a story file."""

        result = cls._from_story_string(parameters)
        if len(result) > 1:
            logger.warning(
                f"Event from parameters called with parameters "
                f"for multiple events. This is not supported, "
                f"only the first event will be returned. "
                f"Parameters: {parameters}"
            )
        return result[0] if result else None

    @staticmethod
    def resolve_by_type(
        type_name: Text, default: Optional[Type["Event"]] = None
    ) -> Optional[Type["Event"]]:
        """Returns a slots class by its type name."""
        from rasa.core import utils

        for cls in utils.all_subclasses(Event):
            if cls.type_name == type_name:
                return cls
        if type_name == "topic":
            return None  # backwards compatibility to support old TopicSet evts
        elif default is not None:
            return default
        else:
            raise ValueError(f"Unknown event name '{type_name}'.")

    def apply_to(self, tracker: "DialogueStateTracker") -> None:
        pass


# noinspection PyProtectedMember
class UserUttered(Event):
    """The user has said something to the bot.

    As a side effect a new ``Turn`` will be created in the ``Tracker``."""

    type_name = "user"

    def __init__(
        self,
        text: Optional[Text] = None,
        intent: Optional[Dict] = None,
        entities: Optional[List[Dict]] = None,
        parse_data: Optional[Dict[Text, Any]] = None,
        timestamp: Optional[float] = None,
        input_channel: Optional[Text] = None,
        message_id: Optional[Text] = None,
        metadata: Optional[Dict] = None,
    ):
        self.text = text
        self.intent = intent if intent else {}
        self.entities = entities if entities else []
        self.input_channel = input_channel
        self.message_id = message_id

        super().__init__(timestamp, metadata)

        if parse_data:
            self.parse_data = parse_data
        else:
            self.parse_data = {
                "intent": self.intent,
                "entities": self.entities,
                "text": text,
                "message_id": self.message_id,
                "metadata": self.metadata,
            }

    @staticmethod
    def _from_parse_data(
        text: Text,
        parse_data: Dict[Text, Any],
        timestamp: Optional[float] = None,
        input_channel: Optional[Text] = None,
        message_id: Optional[Text] = None,
        metadata: Optional[Dict] = None,
    ):
        return UserUttered(
            text,
            parse_data.get("intent"),
            parse_data.get("entities", []),
            parse_data,
            timestamp,
            input_channel,
            message_id,
            metadata,
        )

    def __hash__(self) -> int:
        return hash(
            (self.text, self.intent.get("name"), jsonpickle.encode(self.entities))
        )

    def __eq__(self, other) -> bool:
        if not isinstance(other, UserUttered):
            return False
        else:
            return (
                self.text,
                self.intent.get("name"),
                [jsonpickle.encode(ent) for ent in self.entities],
            ) == (
                other.text,
                other.intent.get("name"),
                [jsonpickle.encode(ent) for ent in other.entities],
            )

    def __str__(self) -> Text:
        return "UserUttered(text: {}, intent: {}, entities: {})".format(
            self.text, self.intent, self.entities
        )

    @staticmethod
    def empty() -> "UserUttered":
        return UserUttered(None)

    def as_dict(self) -> Dict[Text, Any]:
        _dict = super().as_dict()
        _dict.update(
            {
                "text": self.text,
                "parse_data": self.parse_data,
                "input_channel": getattr(self, "input_channel", None),
                "message_id": getattr(self, "message_id", None),
                "metadata": self.metadata,
            }
        )
        return _dict

    @classmethod
    def _from_story_string(cls, parameters: Dict[Text, Any]) -> Optional[List[Event]]:
        try:
            return [
                cls._from_parse_data(
                    parameters.get("text"),
                    parameters.get("parse_data"),
                    parameters.get("timestamp"),
                    parameters.get("input_channel"),
                    parameters.get("message_id"),
                    parameters.get("metadata"),
                )
            ]
        except KeyError as e:
            raise ValueError(f"Failed to parse bot uttered event. {e}")

    def as_story_string(self, e2e: bool = False) -> Text:
        if self.intent:
            if self.entities:
                ent_string = json.dumps(
                    {ent["entity"]: ent["value"] for ent in self.entities},
                    ensure_ascii=False,
                )
            else:
                ent_string = ""

            parse_string = "{intent}{entities}".format(
                intent=self.intent.get("name", ""), entities=ent_string
            )
            if e2e:
                message = md_format_message(self.text, self.intent, self.entities)
                return "{}: {}".format(self.intent.get("name"), message)
            else:
                return parse_string
        else:
            return self.text

    def apply_to(self, tracker: "DialogueStateTracker") -> None:
        tracker.latest_message = self
        tracker.clear_followup_action()


# noinspection PyProtectedMember
class BotUttered(Event):
    """The bot has said something to the user.

    This class is not used in the story training as it is contained in the

    ``ActionExecuted`` class. An entry is made in the ``Tracker``."""

    type_name = "bot"

    def __init__(self, text=None, data=None, metadata=None, timestamp=None) -> None:
        self.text = text
        self.data = data or {}
        super().__init__(timestamp, metadata)

    def __members(self):
        data_no_nones = utils.remove_none_values(self.data)
        meta_no_nones = utils.remove_none_values(self.metadata)
        return (
            self.text,
            jsonpickle.encode(data_no_nones),
            jsonpickle.encode(meta_no_nones),
        )

    def __hash__(self) -> int:
        return hash(self.__members())

    def __eq__(self, other) -> bool:
        if not isinstance(other, BotUttered):
            return False
        else:
            return self.__members() == other.__members()

    def __str__(self) -> Text:
        return "BotUttered(text: {}, data: {}, metadata: {})".format(
            self.text, json.dumps(self.data), json.dumps(self.metadata)
        )

    def __repr__(self) -> Text:
        return "BotUttered('{}', {}, {}, {})".format(
            self.text, json.dumps(self.data), json.dumps(self.metadata), self.timestamp
        )

    def apply_to(self, tracker: "DialogueStateTracker") -> None:

        tracker.latest_bot_utterance = self

    def as_story_string(self) -> None:
        return None

    def message(self) -> Dict[Text, Any]:
        """Return the complete message as a dictionary."""

        m = self.data.copy()
        m["text"] = self.text
        m["timestamp"] = self.timestamp
        m.update(self.metadata)

        if m.get("image") == m.get("attachment"):
            # we need this as there is an oddity we introduced a while ago where
            # we automatically set the attachment to the image. to not break
            # any persisted events we kept that, but we need to make sure that
            # the message contains the image only once
            m["attachment"] = None

        return m

    @staticmethod
    def empty() -> "BotUttered":
        return BotUttered()

    def as_dict(self) -> Dict[Text, Any]:
        d = super().as_dict()
        d.update({"text": self.text, "data": self.data, "metadata": self.metadata})
        return d

    @classmethod
    def _from_parameters(cls, parameters) -> "BotUttered":
        try:
            return BotUttered(
                parameters.get("text"),
                parameters.get("data"),
                parameters.get("metadata"),
                parameters.get("timestamp"),
            )
        except KeyError as e:
            raise ValueError(f"Failed to parse bot uttered event. {e}")


# noinspection PyProtectedMember
class SlotSet(Event):
    """The user has specified their preference for the value of a ``slot``.

    Every slot has a name and a value. This event can be used to set a
    value for a slot on a conversation.

    As a side effect the ``Tracker``'s slots will be updated so
    that ``tracker.slots[key]=value``."""

    type_name = "slot"

    def __init__(
        self,
        key: Text,
        value: Optional[Any] = None,
        timestamp: Optional[float] = None,
        metadata: Optional[Dict[Text, Any]] = None,
    ) -> None:
        self.key = key
        self.value = value
        super().__init__(timestamp, metadata)

    def __str__(self) -> Text:
        return f"SlotSet(key: {self.key}, value: {self.value})"

    def __hash__(self) -> int:
        return hash((self.key, jsonpickle.encode(self.value)))

    def __eq__(self, other) -> bool:
        if not isinstance(other, SlotSet):
            return False
        else:
            return (self.key, self.value) == (other.key, other.value)

    def as_story_string(self) -> Text:
        props = json.dumps({self.key: self.value}, ensure_ascii=False)
        return f"{self.type_name}{props}"

    @classmethod
    def _from_story_string(cls, parameters: Dict[Text, Any]) -> Optional[List[Event]]:

        slots = []
        for slot_key, slot_val in parameters.items():
            slots.append(SlotSet(slot_key, slot_val))

        if slots:
            return slots
        else:
            return None

    def as_dict(self) -> Dict[Text, Any]:
        d = super().as_dict()
        d.update({"name": self.key, "value": self.value})
        return d

    @classmethod
    def _from_parameters(cls, parameters) -> "SlotSet":
        try:
            return SlotSet(
                parameters.get("name"),
                parameters.get("value"),
                parameters.get("timestamp"),
                parameters.get("metadata"),
            )
        except KeyError as e:
            raise ValueError(f"Failed to parse set slot event. {e}")

    def apply_to(self, tracker: "DialogueStateTracker") -> None:
        tracker._set_slot(self.key, self.value)


# noinspection PyProtectedMember
class Restarted(Event):
    """Conversation should start over & history wiped.

    Instead of deleting all events, this event can be used to reset the
    trackers state (e.g. ignoring any past user messages & resetting all
    the slots)."""

    type_name = "restart"

    def __hash__(self) -> int:
        return hash(32143124312)

    def __eq__(self, other) -> bool:
        return isinstance(other, Restarted)

    def __str__(self) -> Text:
        return "Restarted()"

    def as_story_string(self) -> Text:
        return self.type_name

    def apply_to(self, tracker: "DialogueStateTracker") -> None:
        from rasa.core.actions.action import (  # pytype: disable=pyi-error
            ACTION_LISTEN_NAME,
        )

        tracker._reset()
        tracker.trigger_followup_action(ACTION_LISTEN_NAME)


# noinspection PyProtectedMember
class UserUtteranceReverted(Event):
    """Bot reverts everything until before the most recent user message.

    The bot will revert all events after the latest `UserUttered`, this
    also means that the last event on the tracker is usually `action_listen`
    and the bot is waiting for a new user message."""

    type_name = "rewind"

    def __hash__(self) -> int:
        return hash(32143124315)

    def __eq__(self, other) -> bool:
        return isinstance(other, UserUtteranceReverted)

    def __str__(self) -> Text:
        return "UserUtteranceReverted()"

    def as_story_string(self) -> Text:
        return self.type_name

    def apply_to(self, tracker: "DialogueStateTracker") -> None:
        tracker._reset()
        tracker.replay_events()


# noinspection PyProtectedMember
class AllSlotsReset(Event):
    """All Slots are reset to their initial values.

    If you want to keep the dialogue history and only want to reset the
    slots, you can use this event to set all the slots to their initial
    values."""

    type_name = "reset_slots"

    def __hash__(self) -> int:
        return hash(32143124316)

    def __eq__(self, other) -> bool:
        return isinstance(other, AllSlotsReset)

    def __str__(self) -> Text:
        return "AllSlotsReset()"

    def as_story_string(self) -> Text:
        return self.type_name

    def apply_to(self, tracker) -> None:
        tracker._reset_slots()


# noinspection PyProtectedMember
class ReminderScheduled(Event):
    """ Allows asynchronous scheduling of intent / entity triggering.

    As a side effect the message processor will schedule an intent
    to be run at the trigger date."""

    type_name = "reminder"

    def __init__(
        self,
        intent: Text,
        trigger_date_time: datetime,
        entities: Optional[List[Dict]] = None,
        name: Optional[Text] = None,
        kill_on_user_message: bool = True,
        timestamp: Optional[float] = None,
        metadata: Optional[Dict[Text, Any]] = None,
    ):
        """Creates the reminder

        Args:
            intent: name of the intent to be triggered
            trigger_date_time: date at which the execution of the action
                should be triggered (either utc or with tz)
            name: id of the reminder. if there are multiple reminders with
                 the same id only the last will be run
            kill_on_user_message: ``True`` means a user message before the
                 trigger date will abort the reminder
            timestamp: creation date of the event
            metadata: optional event metadata
        """
        self.intent = intent
        self.entities = entities
        self.trigger_date_time = trigger_date_time
        self.kill_on_user_message = kill_on_user_message
        self.name = name if name is not None else str(uuid.uuid1())
        super().__init__(timestamp, metadata)

    def __hash__(self) -> int:
        return hash(
            (
                self.intent,
                self.entities,
                self.trigger_date_time.isoformat(),
                self.kill_on_user_message,
                self.name,
            )
        )

    def __eq__(self, other) -> bool:
        if not isinstance(other, ReminderScheduled):
            return False
        else:
            return self.name == other.name

    def __str__(self) -> str:
        return (
            f"ReminderScheduled(intent: {self.intent}, trigger_date: {self.trigger_date_time}, "
            f"entities: {self.entities}, name: {self.name})"
        )

    def _data_obj(self) -> Dict[Text, Any]:
        return {
            "intent": self.intent,
            "date_time": self.trigger_date_time.isoformat(),
            "entities": self.entities,
            "name": self.name,
            "kill_on_user_msg": self.kill_on_user_message,
        }

    def as_story_string(self) -> Text:
        props = json.dumps(self._data_obj())
        return f"{self.type_name}{props}"

    def as_dict(self) -> Dict[Text, Any]:
        d = super().as_dict()
        d.update(self._data_obj())
        return d

    @classmethod
    def _from_story_string(cls, parameters: Dict[Text, Any]) -> Optional[List[Event]]:

        trigger_date_time = parser.parse(parameters.get("date_time"))

        return [
            ReminderScheduled(
                parameters.get("intent"),
                trigger_date_time,
                parameters.get("entities"),
                name=parameters.get("name"),
                kill_on_user_message=parameters.get("kill_on_user_msg", True),
                timestamp=parameters.get("timestamp"),
                metadata=parameters.get("metadata"),
            )
        ]


# noinspection PyProtectedMember
class ReminderCancelled(Event):
    """Cancel all jobs with a specific name."""

    type_name = "cancel_reminder"

    def __init__(
        self,
<<<<<<< HEAD
        intent: Text,
        timestamp: Optional[int] = None,
=======
        action_name: Text,
        timestamp: Optional[float] = None,
>>>>>>> 89e5a4c8
        metadata: Optional[Dict[Text, Any]] = None,
    ):
        """
        Args:
            intent: name of the scheduled event to be cancelled
            metadata: optional event metadata
        """

        self.intent = intent
        super().__init__(timestamp, metadata)

    def __hash__(self) -> int:
        return hash(self.intent)

    def __eq__(self, other) -> bool:
        return isinstance(other, ReminderCancelled)

    def __str__(self) -> Text:
        return f"ReminderCancelled(intent: {self.intent})"

    def as_story_string(self) -> Text:
        props = json.dumps({"intent": self.intent})
        return f"{self.type_name}{props}"

    @classmethod
    def _from_story_string(cls, parameters: Dict[Text, Any]) -> Optional[List[Event]]:
        return [
            ReminderCancelled(
                parameters.get("intent"),
                timestamp=parameters.get("timestamp"),
                metadata=parameters.get("metadata"),
            )
        ]


# noinspection PyProtectedMember
class ActionReverted(Event):
    """Bot undoes its last action.

    The bot reverts everything until before the most recent action.
    This includes the action itself, as well as any events that
    action created, like set slot events - the bot will now
    predict a new action using the state before the most recent
    action."""

    type_name = "undo"

    def __hash__(self) -> int:
        return hash(32143124318)

    def __eq__(self, other) -> bool:
        return isinstance(other, ActionReverted)

    def __str__(self) -> Text:
        return "ActionReverted()"

    def as_story_string(self) -> Text:
        return self.type_name

    def apply_to(self, tracker: "DialogueStateTracker") -> None:
        tracker._reset()
        tracker.replay_events()


# noinspection PyProtectedMember
class StoryExported(Event):
    """Story should get dumped to a file."""

    type_name = "export"

    def __init__(
        self,
        path: Optional[Text] = None,
        timestamp: Optional[float] = None,
        metadata: Optional[Dict[Text, Any]] = None,
    ):
        self.path = path
        super().__init__(timestamp, metadata)

    def __hash__(self) -> int:
        return hash(32143124319)

    def __eq__(self, other) -> bool:
        return isinstance(other, StoryExported)

    def __str__(self) -> Text:
        return "StoryExported()"

    @classmethod
    def _from_story_string(cls, parameters: Dict[Text, Any]) -> Optional[List[Event]]:
        return [
            StoryExported(
                parameters.get("path"),
                parameters.get("timestamp"),
                parameters.get("metadata"),
            )
        ]

    def as_story_string(self) -> Text:
        return self.type_name

    def apply_to(self, tracker: "DialogueStateTracker") -> None:
        if self.path:
            tracker.export_stories_to_file(self.path)


# noinspection PyProtectedMember
class FollowupAction(Event):
    """Enqueue a followup action."""

    type_name = "followup"

    def __init__(
        self,
        name: Text,
        timestamp: Optional[float] = None,
        metadata: Optional[Dict[Text, Any]] = None,
    ) -> None:
        self.action_name = name
        super().__init__(timestamp, metadata)

    def __hash__(self) -> int:
        return hash(self.action_name)

    def __eq__(self, other) -> bool:
        if not isinstance(other, FollowupAction):
            return False
        else:
            return self.action_name == other.action_name

    def __str__(self) -> Text:
        return f"FollowupAction(action: {self.action_name})"

    def as_story_string(self) -> Text:
        props = json.dumps({"name": self.action_name})
        return f"{self.type_name}{props}"

    @classmethod
    def _from_story_string(cls, parameters: Dict[Text, Any]) -> Optional[List[Event]]:

        return [
            FollowupAction(
                parameters.get("name"),
                parameters.get("timestamp"),
                parameters.get("metadata"),
            )
        ]

    def as_dict(self) -> Dict[Text, Any]:
        d = super().as_dict()
        d.update({"name": self.action_name})
        return d

    def apply_to(self, tracker: "DialogueStateTracker") -> None:
        tracker.trigger_followup_action(self.action_name)


# noinspection PyProtectedMember
class ConversationPaused(Event):
    """Ignore messages from the user to let a human take over.

    As a side effect the ``Tracker``'s ``paused`` attribute will
    be set to ``True``. """

    type_name = "pause"

    def __hash__(self) -> int:
        return hash(32143124313)

    def __eq__(self, other) -> bool:
        return isinstance(other, ConversationPaused)

    def __str__(self) -> Text:
        return "ConversationPaused()"

    def as_story_string(self) -> Text:
        return self.type_name

    def apply_to(self, tracker) -> None:
        tracker._paused = True


# noinspection PyProtectedMember
class ConversationResumed(Event):
    """Bot takes over conversation.

    Inverse of ``PauseConversation``. As a side effect the ``Tracker``'s
    ``paused`` attribute will be set to ``False``."""

    type_name = "resume"

    def __hash__(self) -> int:
        return hash(32143124314)

    def __eq__(self, other) -> bool:
        return isinstance(other, ConversationResumed)

    def __str__(self) -> Text:
        return "ConversationResumed()"

    def as_story_string(self) -> Text:
        return self.type_name

    def apply_to(self, tracker) -> None:
        tracker._paused = False


# noinspection PyProtectedMember
class ActionExecuted(Event):
    """An operation describes an action taken + its result.

    It comprises an action and a list of events. operations will be appended
    to the latest ``Turn`` in the ``Tracker.turns``."""

    type_name = "action"

    def __init__(
        self,
        action_name: Text,
        policy: Optional[Text] = None,
        confidence: Optional[float] = None,
        timestamp: Optional[float] = None,
        metadata: Optional[Dict] = None,
    ):
        self.action_name = action_name
        self.policy = policy
        self.confidence = confidence
        self.unpredictable = False
        super().__init__(timestamp, metadata)

    def __str__(self) -> Text:
        return "ActionExecuted(action: {}, policy: {}, confidence: {})".format(
            self.action_name, self.policy, self.confidence
        )

    def __hash__(self) -> int:
        return hash(self.action_name)

    def __eq__(self, other) -> bool:
        if not isinstance(other, ActionExecuted):
            return False
        else:
            return self.action_name == other.action_name

    def as_story_string(self) -> Text:
        return self.action_name

    @classmethod
    def _from_story_string(cls, parameters: Dict[Text, Any]) -> Optional[List[Event]]:

        return [
            ActionExecuted(
                parameters.get("name"),
                parameters.get("policy"),
                parameters.get("confidence"),
                parameters.get("timestamp"),
                parameters.get("metadata"),
            )
        ]

    def as_dict(self) -> Dict[Text, Any]:
        d = super().as_dict()
        policy = None  # for backwards compatibility (persisted evemts)
        if hasattr(self, "policy"):
            policy = self.policy
        confidence = None
        if hasattr(self, "confidence"):
            confidence = self.confidence

        d.update({"name": self.action_name, "policy": policy, "confidence": confidence})
        return d

    def apply_to(self, tracker: "DialogueStateTracker") -> None:

        tracker.set_latest_action_name(self.action_name)
        tracker.clear_followup_action()


class AgentUttered(Event):
    """The agent has said something to the user.

    This class is not used in the story training as it is contained in the
    ``ActionExecuted`` class. An entry is made in the ``Tracker``."""

    type_name = "agent"

    def __init__(
        self,
        text: Optional[Text] = None,
        data: Optional[Any] = None,
        timestamp: Optional[float] = None,
        metadata: Optional[Dict[Text, Any]] = None,
    ) -> None:
        self.text = text
        self.data = data
        super().__init__(timestamp, metadata)

    def __hash__(self) -> int:
        return hash((self.text, jsonpickle.encode(self.data)))

    def __eq__(self, other) -> bool:
        if not isinstance(other, AgentUttered):
            return False
        else:
            return (self.text, jsonpickle.encode(self.data)) == (
                other.text,
                jsonpickle.encode(other.data),
            )

    def __str__(self) -> Text:
        return "AgentUttered(text: {}, data: {})".format(
            self.text, json.dumps(self.data)
        )

    def apply_to(self, tracker: "DialogueStateTracker") -> None:

        pass

    def as_story_string(self) -> None:
        return None

    def as_dict(self) -> Dict[Text, Any]:
        d = super().as_dict()
        d.update({"text": self.text, "data": self.data})
        return d

    @staticmethod
    def empty() -> "AgentUttered":
        return AgentUttered()

    @classmethod
    def _from_parameters(cls, parameters) -> "AgentUttered":
        try:
            return AgentUttered(
                parameters.get("text"),
                parameters.get("data"),
                parameters.get("timestamp"),
                parameters.get("metadata"),
            )
        except KeyError as e:
            raise ValueError(f"Failed to parse agent uttered event. {e}")


class Form(Event):
    """If `name` is not None: activates a form with `name`
        else deactivates active form
    """

    type_name = "form"

    def __init__(
        self,
        name: Optional[Text],
        timestamp: Optional[float] = None,
        metadata: Optional[Dict[Text, Any]] = None,
    ) -> None:
        self.name = name
        super().__init__(timestamp, metadata)

    def __str__(self) -> Text:
        return f"Form({self.name})"

    def __hash__(self) -> int:
        return hash(self.name)

    def __eq__(self, other) -> bool:
        if not isinstance(other, Form):
            return False
        else:
            return self.name == other.name

    def as_story_string(self) -> Text:
        props = json.dumps({"name": self.name})
        return f"{self.type_name}{props}"

    @classmethod
    def _from_story_string(cls, parameters) -> List["Form"]:
        """Called to convert a parsed story line into an event."""
        return [
            Form(
                parameters.get("name"),
                parameters.get("timestamp"),
                parameters.get("metadata"),
            )
        ]

    def as_dict(self) -> Dict[Text, Any]:
        d = super().as_dict()
        d.update({"name": self.name})
        return d

    def apply_to(self, tracker: "DialogueStateTracker") -> None:
        tracker.change_form_to(self.name)


class FormValidation(Event):
    """Event added by FormPolicy to notify form action
        whether or not to validate the user input"""

    type_name = "form_validation"

    def __init__(
        self,
        validate: bool,
        timestamp: Optional[float] = None,
        metadata: Optional[Dict[Text, Any]] = None,
    ) -> None:
        self.validate = validate
        super().__init__(timestamp, metadata)

    def __str__(self) -> Text:
        return f"FormValidation({self.validate})"

    def __hash__(self) -> int:
        return hash(self.validate)

    def __eq__(self, other) -> bool:
        return isinstance(other, FormValidation)

    def as_story_string(self) -> None:
        return None

    @classmethod
    def _from_parameters(cls, parameters) -> "FormValidation":
        return FormValidation(
            parameters.get("validate"),
            parameters.get("timestamp"),
            parameters.get("metadata"),
        )

    def as_dict(self) -> Dict[Text, Any]:
        d = super().as_dict()
        d.update({"validate": self.validate})
        return d

    def apply_to(self, tracker: "DialogueStateTracker") -> None:
        tracker.set_form_validation(self.validate)


class ActionExecutionRejected(Event):
    """Notify Core that the execution of the action has been rejected"""

    type_name = "action_execution_rejected"

    def __init__(
        self,
        action_name: Text,
        policy: Optional[Text] = None,
        confidence: Optional[float] = None,
        timestamp: Optional[float] = None,
        metadata: Optional[Dict[Text, Any]] = None,
    ) -> None:
        self.action_name = action_name
        self.policy = policy
        self.confidence = confidence
        super().__init__(timestamp, metadata)

    def __str__(self) -> Text:
        return (
            "ActionExecutionRejected("
            "action: {}, policy: {}, confidence: {})"
            "".format(self.action_name, self.policy, self.confidence)
        )

    def __hash__(self) -> int:
        return hash(self.action_name)

    def __eq__(self, other) -> bool:
        if not isinstance(other, ActionExecutionRejected):
            return False
        else:
            return self.action_name == other.action_name

    @classmethod
    def _from_parameters(cls, parameters) -> "ActionExecutionRejected":
        return ActionExecutionRejected(
            parameters.get("name"),
            parameters.get("policy"),
            parameters.get("confidence"),
            parameters.get("timestamp"),
            parameters.get("metadata"),
        )

    def as_story_string(self) -> None:
        return None

    def as_dict(self) -> Dict[Text, Any]:
        d = super().as_dict()
        d.update(
            {
                "name": self.action_name,
                "policy": self.policy,
                "confidence": self.confidence,
            }
        )
        return d

    def apply_to(self, tracker: "DialogueStateTracker") -> None:
        tracker.reject_action(self.action_name)


class SessionStarted(Event):
    """Mark the beginning of a new conversation session."""

    type_name = "session_started"

    def __hash__(self) -> int:
        return hash(32143124320)

    def __eq__(self, other: Any) -> bool:
        return isinstance(other, SessionStarted)

    def __str__(self) -> Text:
        return "SessionStarted()"

    def as_story_string(self) -> None:
        logger.warning(
            f"'{self.type_name}' events cannot be serialised as story strings."
        )
        return None

    def apply_to(self, tracker: "DialogueStateTracker") -> None:
        # noinspection PyProtectedMember
        tracker._reset()<|MERGE_RESOLUTION|>--- conflicted
+++ resolved
@@ -684,13 +684,8 @@
 
     def __init__(
         self,
-<<<<<<< HEAD
         intent: Text,
-        timestamp: Optional[int] = None,
-=======
-        action_name: Text,
         timestamp: Optional[float] = None,
->>>>>>> 89e5a4c8
         metadata: Optional[Dict[Text, Any]] = None,
     ):
         """
