import asyncio
import logging
import os
import shutil
import tempfile
import typing
import uuid
from asyncio import CancelledError
from typing import Any, Callable, Dict, List, Optional, Text, Union

import aiohttp

from rasa.core import constants, jobs, training, utils
from rasa.core.channels import InputChannel, OutputChannel, UserMessage
from rasa.core.constants import DEFAULT_REQUEST_TIMEOUT
from rasa.core.dispatcher import Dispatcher
from rasa.core.domain import Domain, InvalidDomain, check_domain_sanity
from rasa.core.exceptions import AgentNotReady
from rasa.core.interpreter import NaturalLanguageInterpreter
from rasa.core.nlg import NaturalLanguageGenerator
from rasa.core.policies import FormPolicy, Policy
from rasa.core.policies.ensemble import PolicyEnsemble, SimplePolicyEnsemble
from rasa.core.policies.memoization import MemoizationPolicy
from rasa.core.processor import MessageProcessor
from rasa.core.tracker_store import InMemoryTrackerStore
from rasa.core.trackers import DialogueStateTracker
from rasa.core.utils import LockCounter
from rasa.nlu.utils import is_url
<<<<<<< HEAD
import rasa
=======
from rasa.utils.endpoints import EndpointConfig
>>>>>>> 8a60a2eb

logger = logging.getLogger(__name__)

if typing.TYPE_CHECKING:
    # noinspection PyPep8Naming
    from rasa.core.nlg import NaturalLanguageGenerator as NLG
    from rasa.core.tracker_store import TrackerStore
    from sanic import Sanic


async def load_from_server(
    agent, model_server: Optional[EndpointConfig] = None
) -> "Agent":
    """Load a persisted model from a server."""

    # We are going to pull the model once first, and then schedule a recurring
    # job. the benefit of this approach is that we can be sure that there
    # is a model after this function completes -> allows to do proper
    # "is alive" check on a startup server's `/status` endpoint. If the server
    # is started, we can be sure that it also already loaded (or tried to)
    # a model.
    await _update_model_from_server(model_server, agent)

    wait_time_between_pulls = model_server.kwargs.get("wait_time_between_pulls", 100)

    if wait_time_between_pulls:
        # continuously pull the model every `wait_time_between_pulls` seconds
        await schedule_model_pulling(model_server, int(wait_time_between_pulls), agent)

    return agent


def _get_stack_model_directory(model_directory: Text) -> Optional[Text]:
    """Decide whether a persisted model is a stack or a core model.

    Return the root stack model directory if it's a stack model.
    """

    for root, _, files in os.walk(model_directory):
        if "fingerprint.json" in files:
            return root


def _load_and_set_updated_model(
    agent: "Agent", model_directory: Text, fingerprint: Text
):
    """Load the persisted model into memory and set the model on the agent."""

    logger.debug("Found new model with fingerprint {}. Loading...".format(fingerprint))

    stack_model_directory = _get_stack_model_directory(model_directory)
    if stack_model_directory:
        from rasa.core.interpreter import RasaNLUInterpreter

        nlu_model = os.path.join(stack_model_directory, "nlu")
        core_model = os.path.join(stack_model_directory, "core")
        interpreter = RasaNLUInterpreter(model_directory=nlu_model)
    else:
        interpreter = agent.interpreter
        core_model = model_directory

    domain_path = os.path.join(os.path.abspath(core_model), "domain.yml")
    domain = Domain.load(domain_path)

    # noinspection PyBroadException
    try:
        policy_ensemble = PolicyEnsemble.load(core_model)
        agent.update_model(domain, policy_ensemble, fingerprint, interpreter)
        logger.debug("Finished updating agent to new model.")
    except Exception:
        logger.exception(
            "Failed to load policy and update agent. "
            "The previous model will stay loaded instead."
        )


async def _update_model_from_server(
    model_server: EndpointConfig, agent: "Agent"
) -> None:
    """Load a zipped Rasa Core model from a URL and update the passed agent."""

    if not is_url(model_server.url):
        raise aiohttp.InvalidURL(model_server.url)

    model_directory = tempfile.mkdtemp()

    new_model_fingerprint = await _pull_model_and_fingerprint(
        model_server, model_directory, agent.fingerprint
    )
    if new_model_fingerprint:
        _load_and_set_updated_model(agent, model_directory, new_model_fingerprint)
    else:
        logger.debug("No new model found at URL {}".format(model_server.url))


async def _pull_model_and_fingerprint(
    model_server: EndpointConfig, model_directory: Text, fingerprint: Optional[Text]
) -> Optional[Text]:
    """Queries the model server and returns the value of the response's

     <ETag> header which contains the model hash.
     """

    headers = {"If-None-Match": fingerprint}

    logger.debug("Requesting model from server {}...".format(model_server.url))

    async with model_server.session() as session:
        try:
            params = model_server.combine_parameters()
            async with session.request(
                "GET",
                model_server.url,
                timeout=DEFAULT_REQUEST_TIMEOUT,
                headers=headers,
                params=params,
            ) as resp:

                if resp.status in [204, 304]:
                    logger.debug(
                        "Model server returned {} status code, "
                        "indicating that no new model is available. "
                        "Current fingerprint: {}"
                        "".format(resp.status, fingerprint)
                    )
                    return resp.headers.get("ETag")
                elif resp.status == 404:
                    logger.debug(
                        "Model server didn't find a model for our request. "
                        "Probably no one did train a model for the project "
                        "and tag combination yet."
                    )
                    return None
                elif resp.status != 200:
                    logger.warning(
                        "Tried to fetch model from server, but server response "
                        "status code is {}. We'll retry later..."
                        "".format(resp.status)
                    )
                    return None

                rasa.utils.io.unarchive(await resp.read(), model_directory)
                logger.debug(
                    "Unzipped model to '{}'".format(os.path.abspath(model_directory))
                )

                # get the new fingerprint
                return resp.headers.get("ETag")

        except aiohttp.ClientError as e:
            logger.info(
                "Tried to fetch model from server, but "
                "couldn't reach server. We'll retry later... "
                "Error: {}.".format(e)
            )

            return None


async def _run_model_pulling_worker(
    model_server: EndpointConfig, wait_time_between_pulls: int, agent: "Agent"
) -> None:
    # noinspection PyBroadException
    try:
        await _update_model_from_server(model_server, agent)
    except CancelledError:
        logger.warning("Stopping model pulling (cancelled).")
    except Exception:
        logger.exception(
            "An exception was raised while fetching a model. Continuing anyways..."
        )


async def schedule_model_pulling(
    model_server: EndpointConfig, wait_time_between_pulls: int, agent: "Agent"
):
    (await jobs.scheduler()).add_job(
        _run_model_pulling_worker,
        "interval",
        seconds=wait_time_between_pulls,
        args=[model_server, wait_time_between_pulls, agent],
        id="pull-model-from-server",
        replace_existing=True,
    )


class Agent(object):
    """The Agent class provides a convenient interface for the most important
     Rasa Core functionality.

     This includes training, handling messages, loading a dialogue model,
     getting the next action, and handling a channel."""

    def __init__(
        self,
        domain: Union[Text, Domain] = None,
        policies: Union[PolicyEnsemble, List[Policy], None] = None,
        interpreter: Optional[NaturalLanguageInterpreter] = None,
        generator: Union[EndpointConfig, "NLG", None] = None,
        tracker_store: Optional["TrackerStore"] = None,
        action_endpoint: Optional[EndpointConfig] = None,
        fingerprint: Optional[Text] = None,
    ):
        # Initializing variables with the passed parameters.
        self.domain = self._create_domain(domain)
        if self.domain:
            self.domain.add_requested_slot()
        self.policy_ensemble = self._create_ensemble(policies)
        if not self._is_form_policy_present():
            raise InvalidDomain(
                "You have defined a form action, but haven't added the "
                "FormPolicy to your policy ensemble."
            )

        self.interpreter = NaturalLanguageInterpreter.create(interpreter)

        self.nlg = NaturalLanguageGenerator.create(generator, self.domain)
        self.tracker_store = self.create_tracker_store(tracker_store, self.domain)
        self.action_endpoint = action_endpoint
        self.conversations_in_processing = {}

        self._set_fingerprint(fingerprint)

    def update_model(
        self,
        domain: Union[Text, Domain],
        policy_ensemble: PolicyEnsemble,
        fingerprint: Optional[Text],
        interpreter: Optional[NaturalLanguageInterpreter] = None,
    ) -> None:
        self.domain = domain
        self.policy_ensemble = policy_ensemble

        if interpreter:
            self.interpreter = NaturalLanguageInterpreter.create(interpreter)

        self._set_fingerprint(fingerprint)

        # update domain on all instances
        self.tracker_store.domain = domain
        if hasattr(self.nlg, "templates"):
            self.nlg.templates = domain.templates or []

    @classmethod
    def load(
        cls,
        path: Text,
        interpreter: Optional[NaturalLanguageInterpreter] = None,
        generator: Union[EndpointConfig, "NLG"] = None,
        tracker_store: Optional["TrackerStore"] = None,
        action_endpoint: Optional[EndpointConfig] = None,
    ) -> "Agent":
        """Load a persisted model from the passed path."""

        if not path:
            raise ValueError(
                "You need to provide a valid directory where "
                "to load the agent from when calling "
                "`Agent.load`."
            )

        if os.path.isfile(path):
            raise ValueError(
                "You are trying to load a MODEL from a file "
                "('{}'), which is not possible. \n"
                "The persisted path should be a directory "
                "containing the various model files. \n\n"
                "If you want to load training data instead of "
                "a model, use `agent.load_data(...)` "
                "instead.".format(path)
            )

        domain = Domain.load(os.path.join(path, "domain.yml"))
        ensemble = PolicyEnsemble.load(path) if path else None

        # ensures the domain hasn't changed between test and train
        domain.compare_with_specification(path)

        return cls(
            domain=domain,
            policies=ensemble,
            interpreter=interpreter,
            generator=generator,
            tracker_store=tracker_store,
            action_endpoint=action_endpoint,
        )

    def is_ready(self):
        """Check if all necessary components are instantiated to use agent."""
        return (
            self.interpreter is not None
            and self.tracker_store is not None
            and self.policy_ensemble is not None
        )

    async def handle_message(
        self,
        message: UserMessage,
        message_preprocessor: Optional[Callable[[Text], Text]] = None,
        **kwargs
    ) -> Optional[List[Text]]:
        """Handle a single message."""

        if not isinstance(message, UserMessage):
            logger.warning(
                "Passing a text to `agent.handle_message(...)` is "
                "deprecated. Rather use `agent.handle_text(...)`."
            )
            # noinspection PyTypeChecker
            return await self.handle_text(
                message, message_preprocessor=message_preprocessor, **kwargs
            )

        def noop(_):
            logger.info("Ignoring message as there is no agent to handle it.")
            return None

        if not self.is_ready():
            return noop(message)

        processor = self.create_processor(message_preprocessor)

        # get the lock for the current conversation
        lock = self.conversations_in_processing.get(message.sender_id)
        if not lock:
            logger.debug(
                "created a new lock for conversation '{}'".format(message.sender_id)
            )
            lock = LockCounter()
            self.conversations_in_processing[message.sender_id] = lock

        try:
            async with lock:
                # this makes sure that there can always only be one coroutine
                # handling a conversation at any point in time
                # Note: this doesn't support multi-processing, it just works
                # for coroutines. If there are multiple processes handling
                # messages, an external system needs to make sure messages
                # for the same conversation are always processed by the same
                # process.
                return await processor.handle_message(message)
        finally:
            if not lock.is_someone_waiting():
                # dispose of the lock if no one needs it to avoid
                # accumulating locks
                del self.conversations_in_processing[message.sender_id]
                logger.debug(
                    "deleted lock for conversation '{}' (unused)"
                    "".format(message.sender_id)
                )

    # noinspection PyUnusedLocal
    def predict_next(self, sender_id: Text, **kwargs: Any) -> Dict[Text, Any]:
        """Handle a single message."""

        processor = self.create_processor()
        return processor.predict_next(sender_id)

    # noinspection PyUnusedLocal
    async def log_message(
        self,
        message: UserMessage,
        message_preprocessor: Optional[Callable[[Text], Text]] = None,
        **kwargs: Any
    ) -> DialogueStateTracker:
        """Append a message to a dialogue - does not predict actions."""

        processor = self.create_processor(message_preprocessor)
        return await processor.log_message(message)

    async def execute_action(
        self,
        sender_id: Text,
        action: Text,
        output_channel: OutputChannel,
        policy: Text,
        confidence: float,
    ) -> DialogueStateTracker:
        """Handle a single message."""

        processor = self.create_processor()
        dispatcher = Dispatcher(sender_id, output_channel, self.nlg)
        return await processor.execute_action(
            sender_id, action, dispatcher, policy, confidence
        )

    async def handle_text(
        self,
        text_message: Union[Text, Dict[Text, Any]],
        message_preprocessor: Optional[Callable[[Text], Text]] = None,
        output_channel: Optional[OutputChannel] = None,
        sender_id: Optional[Text] = UserMessage.DEFAULT_SENDER_ID,
    ) -> Optional[List[Dict[Text, Any]]]:
        """Handle a single message.

        If a message preprocessor is passed, the message will be passed to that
        function first and the return value is then used as the
        input for the dialogue engine.

        The return value of this function depends on the ``output_channel``. If
        the output channel is not set, set to ``None``, or set
        to ``CollectingOutputChannel`` this function will return the messages
        the bot wants to respond.

        :Example:

            >>> from rasa.core.agent import Agent
            >>> from rasa.core.interpreter import RasaNLUInterpreter
            >>> interpreter = RasaNLUInterpreter(
            ... "examples/restaurantbot/models/nlu/current")
            >>> agent = Agent.load("examples/restaurantbot/models/dialogue",
            ... interpreter=interpreter)
            >>> await agent.handle_text("hello")
            [u'how can I help you?']

        """

        if isinstance(text_message, str):
            text_message = {"text": text_message}

        msg = UserMessage(text_message.get("text"), output_channel, sender_id)

        return await self.handle_message(msg, message_preprocessor)

    def toggle_memoization(self, activate: bool) -> None:
        """Toggles the memoization on and off.

        If a memoization policy is present in the ensemble, this will toggle
        the prediction of that policy. When set to ``False`` the Memoization
        policies present in the policy ensemble will not make any predictions.
        Hence, the prediction result from the ensemble always needs to come
        from a different policy (e.g. ``KerasPolicy``). Useful to test
        prediction
        capabilities of an ensemble when ignoring memorized turns from the
        training data."""

        if not self.policy_ensemble:
            return

        for p in self.policy_ensemble.policies:
            # explicitly ignore inheritance (e.g. augmented memoization policy)
            if type(p) == MemoizationPolicy:
                p.toggle(activate)

    def continue_training(
        self, trackers: List[DialogueStateTracker], **kwargs: Any
    ) -> None:

        if not self.is_ready():
            raise AgentNotReady("Can't continue training without a policy ensemble.")

        self.policy_ensemble.continue_training(trackers, self.domain, **kwargs)
        self._set_fingerprint()

    def _max_history(self):
        """Find maximum max_history."""

        max_histories = [
            policy.featurizer.max_history
            for policy in self.policy_ensemble.policies
            if hasattr(policy.featurizer, "max_history")
        ]

        return max(max_histories or [0])

    def _are_all_featurizers_using_a_max_history(self):
        """Check if all featurizers are MaxHistoryTrackerFeaturizer."""

        def has_max_history_featurizer(policy):
            return policy.featurizer and hasattr(policy.featurizer, "max_history")

        for p in self.policy_ensemble.policies:
            if p.featurizer and not has_max_history_featurizer(p):
                return False
        return True

    async def load_data(
        self,
        resource_name: Text,
        remove_duplicates: bool = True,
        unique_last_num_states: Optional[int] = None,
        augmentation_factor: int = 20,
        tracker_limit: Optional[int] = None,
        use_story_concatenation: bool = True,
        debug_plots: bool = False,
        exclusion_percentage: int = None,
    ) -> List[DialogueStateTracker]:
        """Load training data from a resource."""

        max_history = self._max_history()

        if unique_last_num_states is None:
            # for speed up of data generation
            # automatically detect unique_last_num_states
            # if it was not set and
            # if all featurizers are MaxHistoryTrackerFeaturizer
            if self._are_all_featurizers_using_a_max_history():
                unique_last_num_states = max_history
        elif unique_last_num_states < max_history:
            # possibility of data loss
            logger.warning(
                "unique_last_num_states={} but "
                "maximum max_history={}."
                "Possibility of data loss. "
                "It is recommended to set "
                "unique_last_num_states to "
                "at least maximum max_history."
                "".format(unique_last_num_states, max_history)
            )

        return await training.load_data(
            resource_name,
            self.domain,
            remove_duplicates,
            unique_last_num_states,
            augmentation_factor,
            tracker_limit,
            use_story_concatenation,
            debug_plots,
            exclusion_percentage=exclusion_percentage,
        )

    def train(
        self, training_trackers: List[DialogueStateTracker], **kwargs: Any
    ) -> None:
        """Train the policies / policy ensemble using dialogue data from file.

        Args:
            training_trackers: trackers to train on
            **kwargs: additional arguments passed to the underlying ML
                           trainer (e.g. keras parameters)
        """
        if not self.is_ready():
            raise AgentNotReady("Can't train without a policy ensemble.")

        # deprecation tests
        if kwargs.get("featurizer"):
            raise Exception(
                "Passing `featurizer` "
                "to `agent.train(...)` is not supported anymore. "
                "Pass appropriate featurizer directly "
                "to the policy configuration instead. More info "
                "https://rasa.com/docs/core/migrations.html"
            )
        if (
            kwargs.get("epochs")
            or kwargs.get("max_history")
            or kwargs.get("batch_size")
        ):
            raise Exception(
                "Passing policy configuration parameters "
                "to `agent.train(...)` is not supported "
                "anymore. Specify parameters directly in the "
                "policy configuration instead. More info "
                "https://rasa.com/docs/core/migrations.html"
            )

        if isinstance(training_trackers, str):
            # the user most likely passed in a file name to load training
            # data from
            raise Exception(
                "Passing a file name to `agent.train(...)` is "
                "not supported anymore. Rather load the data with "
                "`data = agent.load_data(file_name)` and pass it "
                "to `agent.train(data)`."
            )

        logger.debug("Agent trainer got kwargs: {}".format(kwargs))

        check_domain_sanity(self.domain)

        self.policy_ensemble.train(training_trackers, self.domain, **kwargs)
        self._set_fingerprint()

    def handle_channels(
        self,
        channels: List[InputChannel],
        http_port: int = constants.DEFAULT_SERVER_PORT,
        route: Text = "/webhooks/",
        cors=None,
    ) -> "Sanic":
        """Start a webserver attaching the input channels and handling msgs.

        If ``serve_forever`` is set to ``True``, this call will be blocking.
        Otherwise the webserver will be started, and the method will
        return afterwards."""
        from rasa.core import run

        app = run.configure_app(channels, cors, None, enable_api=False, route=route)

        app.agent = self

        app.run(
            host="0.0.0.0",
            port=http_port,
            access_log=logger.isEnabledFor(logging.DEBUG),
        )

        # this might seem unnecessary (as run does not return until the server
        # is killed) - but we use it for tests where we mock `.run` to directly
        # return and need the app to inspect if we created a properly
        # configured server
        return app

    def _set_fingerprint(self, fingerprint: Optional[Text] = None) -> None:

        if fingerprint:
            self.fingerprint = fingerprint
        else:
            self.fingerprint = uuid.uuid4().hex

    @staticmethod
    def _clear_model_directory(model_path: Text) -> None:
        """Remove existing files from model directory.

        Only removes files if the directory seems to contain a previously
        persisted model. Otherwise does nothing to avoid deleting
        `/` by accident."""

        if not os.path.exists(model_path):
            return

        domain_spec_path = os.path.join(model_path, "metadata.json")
        # check if there were a model before
        if os.path.exists(domain_spec_path):
            logger.info(
                "Model directory {} exists and contains old "
                "model files. All files will be overwritten."
                "".format(model_path)
            )
            shutil.rmtree(model_path)
        else:
            logger.debug(
                "Model directory {} exists, but does not contain "
                "all old model files. Some files might be "
                "overwritten.".format(model_path)
            )

    def persist(self, model_path: Text, dump_flattened_stories: bool = False) -> None:
        """Persists this agent into a directory for later loading and usage."""

        if not self.is_ready():
            raise AgentNotReady("Can't persist without a policy ensemble.")

        self._clear_model_directory(model_path)

        self.policy_ensemble.persist(model_path, dump_flattened_stories)
        self.domain.persist(os.path.join(model_path, "domain.yml"))
        self.domain.persist_specification(model_path)

        logger.info("Persisted model to '{}'".format(os.path.abspath(model_path)))

    async def visualize(
        self,
        resource_name: Text,
        output_file: Text,
        max_history: Optional[int] = None,
        nlu_training_data: Optional[Text] = None,
        should_merge_nodes: bool = True,
        fontsize: int = 12,
    ) -> None:
        from rasa.core.training.visualization import visualize_stories
        from rasa.core.training.dsl import StoryFileReader

        """Visualize the loaded training data from the resource."""

        # if the user doesn't provide a max history, we will use the
        # largest value from any policy
        max_history = max_history or self._max_history()

        story_steps = await StoryFileReader.read_from_folder(resource_name, self.domain)
        await visualize_stories(
            story_steps,
            self.domain,
            output_file,
            max_history,
            self.interpreter,
            nlu_training_data,
            should_merge_nodes,
            fontsize,
        )

    def _ensure_agent_is_ready(self) -> None:
        """Checks that an interpreter and a tracker store are set.

        Necessary before a processor can be instantiated from this agent.
        Raises an exception if any argument is missing."""

        if not self.is_ready():
            raise AgentNotReady(
                "Agent needs to be prepared before usage. "
                "You need to set an interpreter, a policy "
                "ensemble as well as a tracker store."
            )

    def create_processor(
        self, preprocessor: Optional[Callable[[Text], Text]] = None
    ) -> MessageProcessor:
        """Instantiates a processor based on the set state of the agent."""
        # Checks that the interpreter and tracker store are set and
        # creates a processor
        self._ensure_agent_is_ready()
        return MessageProcessor(
            self.interpreter,
            self.policy_ensemble,
            self.domain,
            self.tracker_store,
            self.nlg,
            action_endpoint=self.action_endpoint,
            message_preprocessor=preprocessor,
        )

    @staticmethod
    def _create_domain(domain: Union[None, Domain, Text]) -> Domain:

        if isinstance(domain, str):
            return Domain.load(domain)
        elif isinstance(domain, Domain):
            return domain
        elif domain is not None:
            raise ValueError(
                "Invalid param `domain`. Expected a path to a domain "
                "specification or a domain instance. But got "
                "type '{}' with value '{}'".format(type(domain), domain)
            )

    @staticmethod
    def create_tracker_store(
        store: Optional["TrackerStore"], domain: Domain
    ) -> "TrackerStore":
        if store is not None:
            store.domain = domain
            return store
        else:
            return InMemoryTrackerStore(domain)

    @staticmethod
    def _create_ensemble(
        policies: Union[List[Policy], PolicyEnsemble, None]
    ) -> Optional[PolicyEnsemble]:
        if policies is None:
            return None
        if isinstance(policies, list):
            return SimplePolicyEnsemble(policies)
        elif isinstance(policies, PolicyEnsemble):
            return policies
        else:
            passed_type = type(policies).__name__
            raise ValueError(
                "Invalid param `policies`. Passed object is "
                "of type '{}', but should be policy, an array of "
                "policies, or a policy ensemble".format(passed_type)
            )

    def _is_form_policy_present(self) -> bool:
        """Check whether form policy is present and used."""

        has_form_policy = self.policy_ensemble and any(
            isinstance(p, FormPolicy) for p in self.policy_ensemble.policies
        )
        return not self.domain or not self.domain.form_names or has_form_policy<|MERGE_RESOLUTION|>--- conflicted
+++ resolved
@@ -1,4 +1,3 @@
-import asyncio
 import logging
 import os
 import shutil
@@ -10,6 +9,7 @@
 
 import aiohttp
 
+import rasa
 from rasa.core import constants, jobs, training, utils
 from rasa.core.channels import InputChannel, OutputChannel, UserMessage
 from rasa.core.constants import DEFAULT_REQUEST_TIMEOUT
@@ -26,11 +26,7 @@
 from rasa.core.trackers import DialogueStateTracker
 from rasa.core.utils import LockCounter
 from rasa.nlu.utils import is_url
-<<<<<<< HEAD
-import rasa
-=======
 from rasa.utils.endpoints import EndpointConfig
->>>>>>> 8a60a2eb
 
 logger = logging.getLogger(__name__)
 
