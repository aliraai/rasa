--- conflicted
+++ resolved
@@ -622,8 +622,6 @@
         x += self._positional_encoding(tf.shape(x)[1])
         x = self._dropout(x, training=training)
 
-<<<<<<< HEAD
-=======
         if pad_mask is not None:
             pad_mask = tf.squeeze(pad_mask, -1)  # (batch_size, length)
             pad_mask = pad_mask[:, tf.newaxis, tf.newaxis, :]
@@ -636,7 +634,6 @@
 
         layer_attention_weights = []
 
->>>>>>> 1dbe90d8
         for layer in self._enc_layers:
             x, attn_weights = layer(x, pad_mask=pad_mask, training=training)
             layer_attention_weights.append(attn_weights)
