import random
from pathlib import Path
from typing import List, Union, Text, Optional, Any, Tuple, Dict, Callable, NamedTuple

import logging
import scipy.sparse
import numpy as np
import tensorflow as tf

import rasa.shared.utils.io
from rasa.utils.tensorflow.constants import SEQUENCE, BALANCED
from rasa.utils.tensorflow.model_data import RasaModelData, Data, FeatureArray


logger = logging.getLogger(__name__)


class RasaDataGenerator(tf.keras.utils.Sequence):
    """Abstract data generator."""

    def __init__(
        self,
        model_data: Optional[RasaModelData],
        batch_size: Union[int, List[int]],
        batch_strategy: Text = SEQUENCE,
        shuffle: bool = True,
    ):
        """Initializes the data generator.

        Args:
            model_data: The model data to use.
            batch_size: The batch size(s).
            batch_strategy: The batch strategy.
            shuffle: If 'True', data should be shuffled.
        """
        self.model_data = model_data
        self.batch_size = batch_size
        self.shuffle = shuffle
        self.batch_strategy = batch_strategy

    def __len__(self) -> int:
        """Number of batches in the Sequence.

        Returns:
            The number of batches in the Sequence.
        """
        raise NotImplementedError

    def __getitem__(self, index: int) -> Tuple[Any, Any]:
        """Gets batch at position `index`.

        Arguments:
            index: position of the batch in the Sequence.

        Returns:
            A batch (tuple of input data and target data).
        """
        raise NotImplementedError

    def on_epoch_end(self) -> None:
        """Update the data after every epoch."""
        raise NotImplementedError

    def _shuffle_and_balance(self, batch_size: int) -> Data:
        data = self.model_data.data

        if self.shuffle:
            data = self.model_data.shuffled_data(data)

        if self.batch_strategy == BALANCED:
            data = self.model_data.balanced_data(data, batch_size, self.shuffle)

        # do not override self.model_data.data, because we need original data for
        # balancing on the next epoch
        return data

    @staticmethod
    def prepare_batch(
        data: Data,
        start: Optional[int] = None,
        end: Optional[int] = None,
        tuple_sizes: Optional[Dict[Text, int]] = None,
    ) -> Tuple[Optional[np.ndarray]]:
        """Slices model data into batch using given start and end value.

        Args:
            data: The data to prepare.
            start: The start index of the batch
            end: The end index of the batch
            tuple_sizes: In case the feature is not present we propagate the batch with
              None. Tuple sizes contains the number of how many None values to add for
              what kind of feature.

        Returns:
            The features of the batch.
        """
        batch_data = []

        for key, attribute_data in data.items():
            for sub_key, f_data in attribute_data.items():
                # add None for not present values during processing
                if not f_data:
                    if tuple_sizes:
                        batch_data += [None] * tuple_sizes[key]
                    else:
                        batch_data.append(None)
                    continue

                for v in f_data:
                    if start is not None and end is not None:
                        _data = v[start:end]
                    elif start is not None:
                        _data = v[start:]
                    elif end is not None:
                        _data = v[:end]
                    else:
                        _data = v[:]

                    if _data.is_sparse:
                        batch_data.extend(
                            RasaDataGenerator._scipy_matrix_to_values(_data)
                        )
                    else:
                        batch_data.append(RasaDataGenerator._pad_dense_data(_data))

        # len of batch_data is equal to the number of keys in model data
        return tuple(batch_data)

    @staticmethod
    def _pad_dense_data(array_of_dense: FeatureArray) -> np.ndarray:
        """Pad data of different lengths.

        Sequential data is padded with zeros. Zeros are added to the end of data.

        Args:
            array_of_dense: The array to pad.

        Returns:
            The padded array.
        """
        if array_of_dense.number_of_dimensions == 4:
            return RasaDataGenerator._pad_4d_dense_data(array_of_dense)

        if array_of_dense[0].ndim < 2:
            # data doesn't contain a sequence
            return array_of_dense.astype(np.float32)

        data_size = len(array_of_dense)
        max_seq_len = max([x.shape[0] for x in array_of_dense])

        data_padded = np.zeros(
            [data_size, max_seq_len, array_of_dense[0].shape[-1]],
            dtype=array_of_dense[0].dtype,
        )
        for i in range(data_size):
            data_padded[i, : array_of_dense[i].shape[0], :] = array_of_dense[i]

        return data_padded.astype(np.float32)

    @staticmethod
    def _pad_4d_dense_data(array_of_array_of_dense: FeatureArray) -> np.ndarray:
        # in case of dialogue data we may have 4 dimensions
        # batch size x dialogue history length x sequence length x number of features

        # as transformers cannot handle 4D tensors pad and reshape the data
        # so that the resulting tensor is 3D
        # the shape is (sum of dialogue history length for all tensors in the
        # batch x max sequence length x number of features)
        # the original shape and the original dialogue length is passed on to the model
        # it can be used to transform the 3D tensor back into 4D

        # in order to create 4d tensor inputs, we created "fake" zero features
        # for nonexistent inputs. To save calculation we filter this features before
        # input to tf methods.
        number_of_features = array_of_array_of_dense[0][0].shape[-1]
        array_of_array_of_dense = RasaDataGenerator._filter_out_fake_inputs(
            array_of_array_of_dense
        )
        if not array_of_array_of_dense:
            # return empty 3d array with appropriate last dims
            return np.zeros((0, 0, number_of_features), dtype=np.float32)

        combined_dialogue_len = sum(
            len(array_of_dense) for array_of_dense in array_of_array_of_dense
        )
        max_seq_len = max(
            [
                x.shape[0]
                for array_of_dense in array_of_array_of_dense
                for x in array_of_dense
            ]
        )

        data_padded = np.zeros(
            [combined_dialogue_len, max_seq_len, number_of_features],
            dtype=array_of_array_of_dense[0][0].dtype,
        )

        current_sum_dialogue_len = 0
        for i, array_of_dense in enumerate(array_of_array_of_dense):
            for j, dense in enumerate(array_of_dense):
                data_padded[current_sum_dialogue_len + j, : dense.shape[0], :] = dense
            current_sum_dialogue_len += len(array_of_dense)

        return data_padded.astype(np.float32)

    @staticmethod
    def _scipy_matrix_to_values(array_of_sparse: FeatureArray) -> List[np.ndarray]:
        """Convert a scipy matrix into indices, data, and shape.

        Args:
            array_of_sparse: The sparse data array.

        Returns:
            A list of dense numpy arrays representing the sparse data.
        """
        if array_of_sparse.number_of_dimensions == 4:
            return RasaDataGenerator._4d_scipy_matrix_to_values(array_of_sparse)

        # we need to make sure that the matrices are coo_matrices otherwise the
        # transformation does not work (e.g. you cannot access x.row, x.col)
        if not isinstance(array_of_sparse[0], scipy.sparse.coo_matrix):
            array_of_sparse = [x.tocoo() for x in array_of_sparse]

        max_seq_len = max([x.shape[0] for x in array_of_sparse])

        # get the indices of values
        indices = np.hstack(
            [
                np.vstack([i * np.ones_like(x.row), x.row, x.col])
                for i, x in enumerate(array_of_sparse)
            ]
        ).T

        data = np.hstack([x.data for x in array_of_sparse])

        number_of_features = array_of_sparse[0].shape[-1]
        shape = np.array((len(array_of_sparse), max_seq_len, number_of_features))

        return [
            indices.astype(np.int64),
            data.astype(np.float32),
            shape.astype(np.int64),
        ]

    @staticmethod
    def _4d_scipy_matrix_to_values(
        array_of_array_of_sparse: FeatureArray,
    ) -> List[np.ndarray]:
        # in case of dialogue data we may have 4 dimensions
        # batch size x dialogue history length x sequence length x number of features

        # transformers cannot handle 4D tensors, therefore pad and reshape the data
        # so that the resulting tensor is 3D
        # the shape is (sum of dialogue history length for all tensors in the
        # batch x max sequence length x number of features)
        # the original shape and the original dialogue length is passed on to the model
        # it can be used to transform the 3D tensor back into 4D

        # in order to create 4d tensor inputs, we created "fake" zero features
        # for nonexistent inputs. To save calculation we filter this features before
        # input to tf methods.
        number_of_features = array_of_array_of_sparse[0][0].shape[-1]
        array_of_array_of_sparse = RasaDataGenerator._filter_out_fake_inputs(
            array_of_array_of_sparse
        )
        if not array_of_array_of_sparse:
            # create empty array with appropriate last dims
            return [
                np.empty((0, 3), dtype=np.int64),
                np.array([], dtype=np.float32),
                np.array([0, 0, number_of_features], dtype=np.int64),
            ]

        # we need to make sure that the matrices are coo_matrices otherwise the
        # transformation does not work (e.g. you cannot access x.row, x.col)
        if not isinstance(array_of_array_of_sparse[0][0], scipy.sparse.coo_matrix):
            array_of_array_of_sparse = [
                [x.tocoo() for x in array_of_sparse]
                for array_of_sparse in array_of_array_of_sparse
            ]

        dialogue_len = [
            len(array_of_sparse) for array_of_sparse in array_of_array_of_sparse
        ]
        combined_dialogue_len = sum(dialogue_len)
        max_seq_len = max(
            [
                x.shape[0]
                for array_of_sparse in array_of_array_of_sparse
                for x in array_of_sparse
            ]
        )
        # get the indices of values
        indices = np.hstack(
            [
                np.vstack(
                    [sum(dialogue_len[:i]) + j * np.ones_like(x.row), x.row, x.col]
                )
                for i, array_of_sparse in enumerate(array_of_array_of_sparse)
                for j, x in enumerate(array_of_sparse)
            ]
        ).T

        data = np.hstack(
            [
                x.data
                for array_of_sparse in array_of_array_of_sparse
                for x in array_of_sparse
            ]
        )

        shape = np.array((combined_dialogue_len, max_seq_len, number_of_features))

        return [
            indices.astype(np.int64),
            data.astype(np.float32),
            shape.astype(np.int64),
        ]

    @staticmethod
    def _filter_out_fake_inputs(
        array_of_array_of_features: FeatureArray,
    ) -> Union[List[List[np.ndarray]], List[List[scipy.sparse.spmatrix]]]:
        return list(
            filter(
                # filter empty lists created by another filter
                lambda x: len(x) > 0,
                [
                    # filter all the "fake" inputs, we know the input is "fake",
                    # when sequence dimension is `0`
                    list(filter(lambda x: x.shape[0] > 0, array_of_features))
                    for array_of_features in array_of_array_of_features
                ],
            )
        )


class RasaBatchDataGenerator(RasaDataGenerator):
    """Data generator with an optional increasing batch size."""

    def __init__(
        self,
        model_data: RasaModelData,
        batch_size: Union[List[int], int],
        epochs: int = 1,
        batch_strategy: Text = SEQUENCE,
        shuffle: bool = True,
    ):
        """Initializes the increasing batch size data generator.

        Args:
            model_data: The model data to use.
            batch_size: The batch size.
            epochs: The total number of epochs.
            batch_strategy: The batch strategy.
            shuffle: If 'True', data will be shuffled.
        """
        super().__init__(model_data, batch_size, batch_strategy, shuffle)

        if isinstance(batch_size, list):
            logger.debug(
                "The provided batch size is a list, this data generator will use a "
                "linear increasing batch size."
            )

        self._epochs = epochs
        # we use `on_epoch_end` method to prepare data for the next epoch
        # set current epoch to `-1`, so that `on_epoch_end` will increase it to `0`
        self._current_epoch = -1
        # actual batch size will be set inside `on_epoch_end`
        self._current_batch_size = None
        # create separate data variable that will store modified data for each batch
        self._data = None
        self.on_epoch_end()

    def __len__(self) -> int:
        """Number of batches in the Sequence.

        Returns:
            The number of batches in the Sequence.
        """
        # data was rebalanced, so need to recalculate number of examples
        num_examples = self.model_data.number_of_examples(self._data)
        batch_size = self._current_batch_size
        return num_examples // batch_size + int(num_examples % batch_size > 0)

    def __getitem__(self, index: int) -> Tuple[Any, Any]:
        """Gets batch at position `index`.

        Arguments:
            index: position of the batch in the Sequence.

        Returns:
            A batch (tuple of input data and target data).
        """
        start = index * self._current_batch_size
        end = start + self._current_batch_size

        # return input and target data, as our target data is inside the input
        # data return None for the target data
        return self.prepare_batch(self._data, start, end), None

    def on_epoch_end(self) -> None:
        """Update the data after every epoch."""
        self._current_epoch += 1
        self._current_batch_size = self._linearly_increasing_batch_size()
        self._data = self._shuffle_and_balance(self._current_batch_size)

    def _linearly_increasing_batch_size(self) -> int:
        """Linearly increase batch size with every epoch.

        The idea comes from https://arxiv.org/abs/1711.00489.

        Returns:
            The batch size to use in this epoch.
        """
        if not isinstance(self.batch_size, list):
            return int(self.batch_size)

        if self._epochs > 1:
            return int(
                self.batch_size[0]
                + self._current_epoch
                * (self.batch_size[1] - self.batch_size[0])
                / (self._epochs - 1)
            )
        else:
<<<<<<< HEAD
            return int(batch_size[0])


class DataChunkFile(NamedTuple):
    """Representation of a data chunk file.

    Stores the file path to the data chunk file as well as the number of examples
    in that file.
    """

    file_path: Path
    number_of_examples: int


class RasaDataChunkFileGenerator(RasaDataGenerator):
    """Data generator for data chunks with a fixed batch size."""

    def __init__(
        self,
        data_chunks: List[DataChunkFile],
        load_data_func: Callable[[Path], RasaModelData],
        batch_size: int,
        batch_strategy: Text = SEQUENCE,
        shuffle: bool = True,
    ):
        """Initializes the increasing batch size data generator.

        Args:
            data_chunks: List of data chunks. A data chunk has a file path and the
                         number of examples in that file.
            load_data_func: Function to load data from a file.
            batch_size: The batch size.
            epochs: The total number of epochs.
            batch_strategy: The batch strategy.
            shuffle: If 'Ture', data will be shuffled.
        """
        if isinstance(batch_size, list):
            rasa.shared.utils.io.raise_warning(
                f"'DataChunkGenerator' should only be used with a "
                f"fixed batch size, but '{batch_size}' given. Using "
                f"batch size of {batch_size[0]} instead."
            )
            batch_size = batch_size[0]

        self.data_chunks = data_chunks
        self.load_data_func = load_data_func

        super().__init__(None, batch_size, batch_strategy, shuffle)

    def __len__(self) -> int:
        """Number of batches in the Sequence.

        Returns:
            The number of batches in the Sequence.
        """

        def _len(number_of_examples: int, batch_size: int) -> int:
            return number_of_examples // batch_size + int(
                number_of_examples % batch_size > 0
            )

        # calculate the number of batches per chunk and sum them up
        return sum(
            [
                _len(data_chunk.number_of_examples, self.batch_size)
                for data_chunk in self.data_chunks
            ]
        )

    def __getitem__(self, index: int) -> Tuple[Any, Any]:
        """Gets batch at position `index`.

        Arguments:
            index: position of the batch in the Sequence.

        Returns:
            A batch (tuple of input data and target data).
        """
        start = index * self.batch_size
        end = start + self.batch_size

        # determine what file to load
        file_path, number_of_examples_of_chunks_before = self._file_path_to_load(
            start, end
        )
        # load actual data
        model_data = self.load_data_func(file_path)

        # every chunk file starts counting at 0
        # substitute the number of examples present in the chunks before from start and
        # end to get a valid range for the current chunk
        start -= number_of_examples_of_chunks_before
        end -= number_of_examples_of_chunks_before

        return self.prepare_batch(model_data.data, start, end), None

    def on_epoch_end(self) -> None:
        """Update the data after every epoch."""
        if self.shuffle:
            random.shuffle(self.data_chunks)

    def _file_path_to_load(self, start: int, end: int) -> Tuple[Path, int]:
        number_of_examples = [
            data_chunk.number_of_examples for data_chunk in self.data_chunks
        ]
        cumsum_examples = np.cumsum(number_of_examples)

        # Find the data chunk that contains the examples in range [start, end].
        # Example: chunk 1 has examples 1 to 7 and chunk 2 has examples 7 to 10.
        # If we want to build a batch with the examples 5 to 9 we take chunk 1, the
        # batch will only contain examples 5 and 6. E.g. we make sure to load only one
        # file at a time.

        file_path = self.data_chunks[-1].file_path
        data_chunk_index = -1
        for idx in range(len(cumsum_examples) - 1):
            if start <= cumsum_examples[idx] and end <= cumsum_examples[idx + 1]:
                file_path = self.data_chunks[idx].file_path
                data_chunk_index = idx
                break

        number_of_examples_of_chunks_before = (
            cumsum_examples[data_chunk_index] - number_of_examples[data_chunk_index]
        )

        return file_path, number_of_examples_of_chunks_before
=======
            return int(self.batch_size[0])
>>>>>>> b8f3c870
<|MERGE_RESOLUTION|>--- conflicted
+++ resolved
@@ -426,8 +426,7 @@
                 / (self._epochs - 1)
             )
         else:
-<<<<<<< HEAD
-            return int(batch_size[0])
+            return int(self.batch_size[0])
 
 
 class DataChunkFile(NamedTuple):
@@ -552,7 +551,4 @@
             cumsum_examples[data_chunk_index] - number_of_examples[data_chunk_index]
         )
 
-        return file_path, number_of_examples_of_chunks_before
-=======
-            return int(self.batch_size[0])
->>>>>>> b8f3c870
+        return file_path, number_of_examples_of_chunks_before