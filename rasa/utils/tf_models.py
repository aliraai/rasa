import numpy as np
import logging
from typing import List, Optional, Text, Dict, Tuple, Union
from tqdm import tqdm
from rasa.utils import train_utils
from rasa.utils.common import is_logging_disabled
import tensorflow as tf

from rasa.utils.train_utils import SessionDataType

logger = logging.getLogger(__name__)


# noinspection PyMethodOverriding
class RasaModel(tf.keras.models.Model):
    """Completely override all public methods of keras Model."""

    @staticmethod
    def _update_postfix_dict(
        postfix_dict: Dict[Text, Text], metrics, prefix: Text = ""
    ) -> Dict[Text, Text]:
        for name, value in metrics.loss.items():
            postfix_dict[f"{prefix}{name}"] = f"{value:.3f}"
        for name, value in metrics.score.items():
            postfix_dict[f"{prefix}{name}"] = f"{value:.3f}"
        return postfix_dict

    def fit(
        self,
        epochs: int,
        batch_size: Union[List[int], int],
        session_data: SessionDataType,
        eval_session_data: Optional[SessionDataType],
        evaluate_on_num_examples: int,
        evaluate_every_num_epochs: int,
        silent: bool = False,
        eager: bool = False,
<<<<<<< HEAD
=======
        **kwargs,
>>>>>>> 6417173a
    ) -> None:
        """Train tf graph"""

        if evaluate_on_num_examples > 0:
            logger.info(
                f"Validation accuracy is calculated every {evaluate_every_num_epochs} "
                f"epochs."
            )
        disable = silent or is_logging_disabled()
        pbar = tqdm(range(epochs), desc="Epochs", disable=disable)

        tf_batch_size = tf.ones((), tf.int32)

        def train_dataset_function(x):
            return self.train_dataset(x, session_data)

        def eval_dataset_function(x):
            return self.eval_dataset(x, eval_session_data)

        if eager:
            # allows increasing batch size
            train_dataset_func = train_dataset_function
            train_on_batch_func = self.train_on_batch
        else:
            # allows increasing batch size
            train_dataset_func = tf.function(func=train_dataset_function)
            train_on_batch_func = tf.function(
                self.train_on_batch,
                input_signature=[train_dataset_func(1).element_spec],
            )

        if evaluate_on_num_examples > 0:
            if eager:
<<<<<<< HEAD
                eval_dataset_func = lambda x: self.eval_dataset(x, eval_session_data)
                evaluate_on_batch_func = self.evaluate_on_batch
            else:
                eval_dataset_func = tf.function(
                    func=lambda x: self.eval_dataset(x, eval_session_data)
                )
                evaluate_on_batch_func = tf.function(
                    self.evaluate_on_batch, input_signature=[eval_dataset_func(1).element_spec]
=======
                eval_dataset_func = eval_dataset_function
                eval_func = self.eval
            else:
                eval_dataset_func = tf.function(func=eval_dataset_function)
                eval_func = tf.function(
                    self.eval, input_signature=[eval_dataset_func(1).element_spec]
>>>>>>> 6417173a
                )
        else:
            eval_dataset_func = None
            evaluate_on_batch_func = None

        for ep in pbar:
            ep_batch_size = tf_batch_size * train_utils.linearly_increasing_batch_size(
                ep, batch_size, epochs
            )

            # Reset the metrics
            for metric in self.train_metrics.values():
                metric.reset_states()

            # Train on batches
            self.set_training_phase(True)
            for batch_in in train_dataset_func(ep_batch_size):
                train_on_batch_func(batch_in)

            # print(self.metrics)
            # exit()

            # Get the metric results
            postfix_dict = {
                k: v.result().numpy() for k, v in self.train_metrics.items()
            }

            if evaluate_on_num_examples > 0:
                if (
                    ep == 0
                    or (ep + 1) % evaluate_every_num_epochs == 0
                    or (ep + 1) == epochs
                ):
                    # Reset the metrics
                    for metric in self.eval_metrics.values():
                        metric.reset_states()

                    # Eval on batches
                    self.set_training_phase(False)
                    for batch_in in eval_dataset_func(ep_batch_size):
<<<<<<< HEAD
                        evaluate_on_batch_func(batch_in)
=======
                        eval_func(batch_in)
>>>>>>> 6417173a

                # Get the metric results
                postfix_dict.update(
                    {k: v.result().numpy() for k, v in self.eval_metrics.items()}
                )

            pbar.set_postfix(postfix_dict)

            # _write_training_metrics(output_file, ep, train_metrics, val_metrics)
        if not disable:
            logger.info("Finished training.")

    def compile(self, **kwargs) -> None:
        raise NotImplementedError

    def evaluate(self, **kwargs) -> None:
        pass

    def predict(
        self, batch_in: Union[Tuple[np.ndarray], Tuple[tf.Tensor]], **kwargs
    ) -> Dict[Text, tf.Tensor]:
        pass

    def train_on_batch(
        self, batch_in: Union[Tuple[np.ndarray], Tuple[tf.Tensor]], **kwargs
    ) -> None:
        with tf.GradientTape() as tape:
            losses, scores = self._train_losses_scores(batch_in)
            regularization_loss = tf.math.add_n(self.losses)
            pred_loss = tf.math.add_n(list(losses.values()))
            total_loss = pred_loss + regularization_loss

        gradients = tape.gradient(total_loss, self.trainable_variables)
        self._optimizer.apply_gradients(zip(gradients, self.trainable_variables))

        self.train_metrics["t_loss"].update_state(total_loss)
        for k, v in losses.items():
            self.train_metrics[k].update_state(v)
        for k, v in scores.items():
            self.train_metrics[k].update_state(v)

    def evaluate_on_batch(self, batch_in: Union[Tuple[np.ndarray], Tuple[tf.Tensor]]):
        losses, scores = self._train_losses_scores(batch_in)
        regularization_loss = tf.math.add_n(self.losses)
        pred_loss = tf.math.add_n(list(losses.values()))
        total_loss = pred_loss + regularization_loss

        self.eval_metrics["val_t_loss"].update_state(total_loss)
        for k, v in losses.items():
            self.eval_metrics[f"val_{k}"].update_state(v)
        for k, v in scores.items():
            self.eval_metrics[f"val_{k}"].update_state(v)

    def test_on_batch(self, **kwargs) -> None:
        raise NotImplementedError

    def predict_on_batch(self, **kwargs) -> None:
        raise NotImplementedError

    def fit_generator(self, **kwargs) -> None:
        raise NotImplementedError

    def evaluate_generator(self, **kwargs) -> None:
        raise NotImplementedError

    def predict_generator(self, **kwargs) -> None:
        raise NotImplementedError<|MERGE_RESOLUTION|>--- conflicted
+++ resolved
@@ -35,10 +35,7 @@
         evaluate_every_num_epochs: int,
         silent: bool = False,
         eager: bool = False,
-<<<<<<< HEAD
-=======
         **kwargs,
->>>>>>> 6417173a
     ) -> None:
         """Train tf graph"""
 
@@ -72,23 +69,13 @@
 
         if evaluate_on_num_examples > 0:
             if eager:
-<<<<<<< HEAD
-                eval_dataset_func = lambda x: self.eval_dataset(x, eval_session_data)
+                eval_dataset_func = eval_dataset_function
                 evaluate_on_batch_func = self.evaluate_on_batch
             else:
-                eval_dataset_func = tf.function(
-                    func=lambda x: self.eval_dataset(x, eval_session_data)
-                )
+                eval_dataset_func = tf.function(func=eval_dataset_function)
                 evaluate_on_batch_func = tf.function(
-                    self.evaluate_on_batch, input_signature=[eval_dataset_func(1).element_spec]
-=======
-                eval_dataset_func = eval_dataset_function
-                eval_func = self.eval
-            else:
-                eval_dataset_func = tf.function(func=eval_dataset_function)
-                eval_func = tf.function(
-                    self.eval, input_signature=[eval_dataset_func(1).element_spec]
->>>>>>> 6417173a
+                    self.evaluate_on_batch,
+                    input_signature=[eval_dataset_func(1).element_spec],
                 )
         else:
             eval_dataset_func = None
@@ -129,11 +116,7 @@
                     # Eval on batches
                     self.set_training_phase(False)
                     for batch_in in eval_dataset_func(ep_batch_size):
-<<<<<<< HEAD
                         evaluate_on_batch_func(batch_in)
-=======
-                        eval_func(batch_in)
->>>>>>> 6417173a
 
                 # Get the metric results
                 postfix_dict.update(
@@ -175,7 +158,9 @@
         for k, v in scores.items():
             self.train_metrics[k].update_state(v)
 
-    def evaluate_on_batch(self, batch_in: Union[Tuple[np.ndarray], Tuple[tf.Tensor]]):
+    def evaluate_on_batch(
+        self, batch_in: Union[Tuple[np.ndarray], Tuple[tf.Tensor]]
+    ) -> None:
         losses, scores = self._train_losses_scores(batch_in)
         regularization_loss = tf.math.add_n(self.losses)
         pred_loss = tf.math.add_n(list(losses.values()))
