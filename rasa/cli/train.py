--- conflicted
+++ resolved
@@ -7,6 +7,7 @@
 import rasa.cli.arguments.train as train_arguments
 
 import rasa.cli.utils
+import rasa.train
 import rasa.utils.common
 from rasa.core.train import do_compare_training
 from rasa.shared.utils.cli import print_error
@@ -18,11 +19,6 @@
     DEFAULT_DOMAIN_PATH,
     DEFAULT_DATA_PATH,
 )
-<<<<<<< HEAD
-from rasa.train import train, train_core, train_nlu
-=======
-import rasa.utils.common
->>>>>>> 6929f653
 
 
 def add_subparser(
@@ -61,19 +57,12 @@
     )
     train_nlu_parser.set_defaults(func=run_nlu_training)
 
-<<<<<<< HEAD
-    train_parser.set_defaults(func=run_training)
-=======
     train_parser.set_defaults(func=lambda args: train(args, can_exit=True))
->>>>>>> 6929f653
 
     train_arguments.set_train_core_arguments(train_core_parser)
     train_arguments.set_train_nlu_arguments(train_nlu_parser)
 
 
-<<<<<<< HEAD
-def run_training(args: argparse.Namespace) -> Optional[Text]:
-=======
 def train(args: argparse.Namespace, can_exit: bool = False) -> Optional[Text]:
     """Trains a model.
 
@@ -85,9 +74,6 @@
     Returns:
         Path to a trained model or `None` if training was not successful.
     """
-    import rasa
-
->>>>>>> 6929f653
     domain = rasa.cli.utils.get_validated_path(
         args.domain, "domain", DEFAULT_DOMAIN_PATH, none_is_valid=True
     )
@@ -101,11 +87,7 @@
         for f in args.data
     ]
 
-<<<<<<< HEAD
-    return train(
-=======
-    training_result = rasa.train(
->>>>>>> 6929f653
+    training_result = rasa.train.train(
         domain=domain,
         config=config,
         training_files=training_files,
@@ -138,8 +120,6 @@
 def run_core_training(
     args: argparse.Namespace, train_path: Optional[Text] = None
 ) -> Optional[Text]:
-<<<<<<< HEAD
-=======
     """Trains a Rasa Core model only.
 
     Args:
@@ -149,8 +129,6 @@
     Returns:
         Path to a trained model or `None` if training was not successful.
     """
-    from rasa.train import train_core
->>>>>>> 6929f653
 
     output = train_path or args.out
 
@@ -170,7 +148,7 @@
 
         config = _get_valid_config(args.config, CONFIG_MANDATORY_KEYS_CORE)
 
-        return train_core(
+        return rasa.train.train_core(
             domain=args.domain,
             config=config,
             stories=story_file,
@@ -190,8 +168,6 @@
 def run_nlu_training(
     args: argparse.Namespace, train_path: Optional[Text] = None
 ) -> Optional[Text]:
-<<<<<<< HEAD
-=======
     """Trains an NLU model.
 
     Args:
@@ -201,8 +177,6 @@
     Returns:
         Path to a trained model or `None` if training was not successful.
     """
-    from rasa.train import train_nlu
->>>>>>> 6929f653
 
     output = train_path or args.out
 
@@ -216,7 +190,7 @@
             args.domain, "domain", DEFAULT_DOMAIN_PATH, none_is_valid=True
         )
 
-    return train_nlu(
+    return rasa.train.train_nlu(
         config=config,
         nlu_data=nlu_data,
         output=output,
