rules:

- rule: Greet
  # This rule only applies to the start of a session.
  conversation_start: True
  steps:
  - intent: greet
  - action: utter_greet

- rule: Activate form 'q_form'
  steps:
  - intent: activate_q_form
  - action: loop_q_form
  - active_loop: loop_q_form

- rule: Example of an unhappy path for the 'loop_q_form'
  condition:
  # Condition that form is active.
  - active_loop: loop_q_form
  - slot: requested_slot
    value: some_slot
  steps:
  # This unhappy path handles the case of an intent `explain`.
  - intent: explain
  - action: utter_explain_some_slot
  # Return to form after handling the `explain` intent
  - action: loop_q_form
  - active_loop: loop_q_form

- rule: Submit form
<<<<<<< HEAD
  condition:
  - form: loop_q_form
  steps:
=======
  steps:
  # Condition that form is active.
  - active_loop: loop_q_form
  - ...
>>>>>>> 438ec929
  - action: loop_q_form
  - active_loop: null
  - slot: requested_slot
    value: null
  # The action we want to run when the form is submitted.
  - action: utter_stop

- rule: FAQ question
  steps:
  - intent: ask_possibilities
  - action: utter_list_possibilities

- rule: Another FAQ example
  steps:
  - intent: switch_faq
  - action: action_switch_faq

- rule: FAQ simple
  condition:
  - slot: detailed_faq
    value: false
  steps:
  - intent: faq
  - action: utter_faq

- rule: FAQ detailed
  condition:
  - slot: detailed_faq
    value: true
  steps:
  - intent: faq
  - action: utter_faq
  # Don't predict `action_listen` after running `utter_faq`
  wait_for_user_input: False

- rule: FAQ helped - continue
  condition:
  - slot: detailed_faq
    value: true
  steps:
  - action: utter_faq
  - action: utter_ask_did_help
  - intent: affirm
  - action: utter_continue

- rule: FAQ did not help
  condition:
  - slot: detailed_faq
    value: true
  steps:
  - action: utter_faq
  - action: utter_ask_did_help
  - intent: deny
  - action: utter_detailed_faq
  # Don't predict `action_listen` after running `utter_faq`
  wait_for_user_input: False

- rule: Detailed FAQ did not help - continue
  condition:
  - slot: detailed_faq
    value: true
  steps:
  - action: utter_detailed_faq
  - action: utter_ask_did_help
  - intent: deny
  - action: utter_ask_stop
  - intent: deny
  - action: utter_continue

- rule: Detailed FAQ did not help - stop
  condition:
  - slot: detailed_faq
    value: true
  steps:
  - action: utter_detailed_faq
  - action: utter_ask_did_help
  - intent: deny
  - action: utter_ask_stop
  - intent: affirm
  - action: utter_stop

- rule: Implementation of the TwoStageFallbackPolicy
  steps:
  # This intent is automatically triggered by the `FallbackClassifier` in the NLU
  # pipeline in case the intent confidence was below the specified threshold.
  - intent: nlu_fallback
  # The Fallback is implemented as now implemented as form.
  - action: two_stage_fallback
  - active_loop: two_stage_fallback<|MERGE_RESOLUTION|>--- conflicted
+++ resolved
@@ -28,16 +28,9 @@
   - active_loop: loop_q_form
 
 - rule: Submit form
-<<<<<<< HEAD
   condition:
-  - form: loop_q_form
+  - active_loop: loop_q_form
   steps:
-=======
-  steps:
-  # Condition that form is active.
-  - active_loop: loop_q_form
-  - ...
->>>>>>> 438ec929
   - action: loop_q_form
   - active_loop: null
   - slot: requested_slot
