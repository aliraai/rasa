[build-system]
requires = [ "poetry>=1.0.3",]
build-backend = "poetry.masonry.api"

[tool.black]
line-length = 88
target-version = [ "py36", "py37",]
exclude = "((.eggs | .git | .pytype | .pytest_cache | build | dist))"

[tool.poetry]
name = "rasa"
version = "1.9.6"
description = "Open source machine learning framework to automate text- and voice-based conversations: NLU, dialogue management, connect to Slack, Facebook, and more - Create chatbots and voice assistants"
authors = [ "Rasa Technologies GmbH <hi@rasa.com>",]
maintainers = [ "Tom Bocklisch <tom@rasa.com>",]
homepage = "https://rasa.com"
repository = "https://github.com/rasahq/rasa"
documentation = "https://rasa.com/docs"
classifiers = [ "Development Status :: 4 - Beta", "Intended Audience :: Developers", "License :: OSI Approved :: Apache Software License", "Programming Language :: Python", "Programming Language :: Python :: 3.6", "Programming Language :: Python :: 3.7", "Topic :: Software Development :: Libraries",]
keywords = [ "nlp", "machine-learning", "machine-learning-library", "bot", "bots", "botkit", "rasa conversational-agents", "conversational-ai", "chatbot", "chatbot-framework", "bot-framework",]
include = [ "LICENSE.txt", "README.md", "rasa/core/schemas/*", "rasa/core/training/visualization.html", "rasa/nlu/schemas/*", "rasa/cli/default_config.yml",]
readme = "README.md"
license = "Apache-2.0"
[[tool.poetry.source]]
name = "rasa-pypi"
url = "https://pypi.rasa.com/simple/"

[tool.towncrier]
package = "rasa"
package_dir = "rasa"
filename = "CHANGELOG.rst"
directory = "./changelog"
underlines = "^-_"
title_format = "[{version}] - {project_date}"
template = "./changelog/_template.jinja2"
[[tool.towncrier.type]]
directory = "removal"
name = "Deprecations and Removals"
showcontent = true

[[tool.towncrier.type]]
directory = "feature"
name = "Features"
showcontent = true

[[tool.towncrier.type]]
directory = "improvement"
name = "Improvements"
showcontent = true

[[tool.towncrier.type]]
directory = "bugfix"
name = "Bugfixes"
showcontent = true

[[tool.towncrier.type]]
directory = "doc"
name = "Improved Documentation"
showcontent = true

[[tool.towncrier.type]]
directory = "misc"
name = "Miscellaneous internal changes"
showcontent = false

[tool.poetry.dependencies]
python = "^3.6"
boto3 = "^1.12"
requests = "^2.23"
matplotlib = ">=3.1,<3.3"
attrs = "~19.3"
jsonpickle = "~1.3"
redis = "^3.4"
numpy = "^1.16"
scipy = "^1.4.1"
absl-py = "^0.9"
apscheduler = "~3.6"
tqdm = ">=4.31,<4.46"
networkx = "~2.4.0"
fbmessenger = "~6.0.0"
pykwalify = "~1.7.0"
coloredlogs = "^10.0"
"ruamel.yaml" = "~0.15"
scikit-learn = "^0.22"
slackclient = "^2.0.0"
python-telegram-bot = "^11.1"
twilio = "~6.26"
webexteamssdk = "~1.1.1"
mattermostwrapper = "~2.2"
rocketchat_API = ">=0.6.31,<1.4.0"
colorhash = "~1.0.2"
pika = "~1.1.0"
jsonschema = "~3.2"
packaging = "~19.0"
gevent = "~1.4.0"
pytz = "^2019.1"
rasa-sdk = "^1.9.0"
colorclass = "~2.2"
terminaltables = "~3.1.0"
sanic = "^19.12.2"
sanic-cors = "^0.10.0b1"
sanic-jwt = "~1.3.2"
cloudpickle = ">=1.2,<1.4"
multidict = "^4.6"
aiohttp = "~3.6"
questionary = "~1.5.1"
<<<<<<< HEAD
python-socketio = "~4.4"
python-engineio = "~3.11"
=======
python-socketio = ">=4.4,<4.6"
python-engineio = ">=3.11,<3.13"
>>>>>>> eb7c3391
pydot = "~1.4"
async_generator = "~1.10"
SQLAlchemy = "~1.3.3"
sklearn-crfsuite = "~0.3"
psycopg2-binary = "~2.8.2"
PyJWT = "~1.7"
python-dateutil = "~2.8"
tensorflow = "~2.1"
tensorflow_hub = "~0.7"
tensorflow-addons = ">=0.7.1"
tensorflow-estimator = "2.1.0"
tensorflow-probability = "~0.7"
setuptools = ">=41.0.0"
kafka-python = "^1.4"
ujson = "^1.35"
oauth2client = "4.1.3"

[tool.poetry.dev-dependencies]
pytest-cov = "^2.8.1"
pytest-localserver = "^0.5.0"
pytest-sanic = "^1.6.1"
pytest-asyncio = "^0.10.0"
pytest-xdist = "^1.31.0"
pytest = "^5.3.4"
freezegun = "^0.3.14"
responses = "^0.10.9"
nbsphinx = "~0.5"
aioresponses = "^0.6.2"
moto = "==1.3.14"
fakeredis = "^1.4.0"
mongomock = "^3.18.0"
black = "^19.10b0"
flake8 = "^3.7.9"
pytype = "^2020.1.24"
google-cloud-storage = "^1.25.0"
azure-storage-blob = "^12.1.0"
coveralls = "^1.11.0"
towncrier = "^19.2.0"
toml = "^0.10.0"
semantic_version = "^2.8.4"
sphinx = "==3.0.0"
sphinx-autobuild = "==0.7.1"
sphinxcontrib-programoutput = "==0.11"
pygments = "^2.6.1"
sphinxcontrib-httpdomain = "==1.6.1"
sphinxcontrib-websupport = "==1.1.0"
sphinxcontrib-trio = "==1.1.1"
sphinx-tabs = "==1.1.13"
sphinx-autodoc-typehints = "==1.6.0"
rasabaster = "^0.7.23"

[tool.poetry.extras]
spacy = [ "spacy",]
convert = [ "tensorflow_text",]
transformers = [ "transformers",]
full = [ "spacy", "tensorflow_text", "transformers", "jieba",]
gh-release-notes = [ "pypandoc", "github3.py",]

[tool.poetry.scripts]
rasa = "rasa.__main__:main"

[tool.poetry.dependencies.spacy]
version = ">=2.1,<2.2"
optional = true

[tool.poetry.dependencies.tensorflow_text]
version = "==2.1.0rc0"
optional = true

[tool.poetry.dependencies.pypandoc]
version = "~1.4"
optional = true

[tool.poetry.dependencies."github3.py"]
version = "~1.3.0"
optional = true

[tool.poetry.dependencies.transformers]
version = "~2.4"
optional = true

[tool.poetry.dependencies.jieba]
version = "==0.39"
optional = true

[tool.poetry.dependencies.pymongo]
version = "~3.8.0"
extras = [ "tls", "srv",]

[tool.poetry.dev-dependencies.sphinxcontrib-versioning]
git = "https://github.com/RasaHQ/sphinxcontrib-versioning.git"

[tool.poetry.dev-dependencies.sphinx_rtd_theme]
git = "https://github.com/RasaHQ/sphinx_rtd_theme.git"<|MERGE_RESOLUTION|>--- conflicted
+++ resolved
@@ -104,13 +104,8 @@
 multidict = "^4.6"
 aiohttp = "~3.6"
 questionary = "~1.5.1"
-<<<<<<< HEAD
-python-socketio = "~4.4"
-python-engineio = "~3.11"
-=======
 python-socketio = ">=4.4,<4.6"
 python-engineio = ">=3.11,<3.13"
->>>>>>> eb7c3391
 pydot = "~1.4"
 async_generator = "~1.10"
 SQLAlchemy = "~1.3.3"
