--- conflicted
+++ resolved
@@ -178,15 +178,10 @@
         else:
             dir_name = os.path.join(path, model_name)
 
-<<<<<<< HEAD
-        os.makedirs(dir_name)
+        create_dir(dir_name)
 
         if self.training_data:
             metadata.update(self.training_data.persist(dir_name))
-=======
-        create_dir(dir_name)
-        metadata.update(self.training_data.persist(dir_name))
->>>>>>> 5a5e31b7
 
         for component in self.pipeline:
             update = component.persist(dir_name)
