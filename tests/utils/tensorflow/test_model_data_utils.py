from typing import Any, Text, Optional, Dict, List

import pytest
import scipy.sparse
import numpy as np
import copy

from rasa.nlu.classifiers.diet_classifier import EntityTagSpec
from rasa.nlu.constants import SPACY_DOCS
from rasa.nlu.featurizers.dense_featurizer.spacy_featurizer import SpacyFeaturizer
from rasa.nlu.featurizers.sparse_featurizer.count_vectors_featurizer import (
    CountVectorsFeaturizer,
)
from rasa.nlu.tokenizers.spacy_tokenizer import SpacyTokenizer
from rasa.shared.nlu.training_data.formats.markdown import INTENT
from rasa.utils.tensorflow import model_data_utils
from rasa.shared.nlu.training_data.features import Features
from rasa.shared.nlu.constants import (
    ACTION_NAME,
    TEXT,
    ENTITIES,
    FEATURE_TYPE_SENTENCE,
    FEATURE_TYPE_SEQUENCE,
)
from rasa.utils.tensorflow.constants import SENTENCE
from rasa.shared.nlu.training_data.message import Message
from rasa.shared.nlu.training_data.training_data import TrainingData
from rasa.utils.tensorflow.model_data_utils import TAG_ID_ORIGIN

shape = 100


def test_create_fake_features():
    # DENSE FEATURES
    dense_feature_sentence_features = Features(
        features=np.random.rand(shape),
        attribute=INTENT,
        feature_type=SENTENCE,
        origin=[],
    )
    features = [[None, None, [dense_feature_sentence_features]]]

    fake_features = model_data_utils._create_fake_features(features)
    assert len(fake_features) == 1
    assert fake_features[0].is_dense()
    assert fake_features[0].features.shape == (0, shape)

    # SPARSE FEATURES
    sparse_feature_sentence_features = Features(
        features=scipy.sparse.coo_matrix(np.random.rand(shape)),
        attribute=INTENT,
        feature_type=SENTENCE,
        origin=[],
    )
    features = [[None, None, [sparse_feature_sentence_features]]]
    fake_features = model_data_utils._create_fake_features(features)
    assert len(fake_features) == 1
    assert fake_features[0].is_sparse()
    assert fake_features[0].features.shape == (0, shape)
    assert fake_features[0].features.nnz == 0


def test_surface_attributes():
    intent_features = {
        INTENT: [
            Features(
                features=np.random.rand(shape),
                attribute=INTENT,
                feature_type=SENTENCE,
<<<<<<< HEAD
                origin="featuirzer-a",
=======
                origin="featurizer-a",
>>>>>>> 395f768d
            ),
            Features(
                features=np.random.rand(shape),
                attribute=INTENT,
                feature_type=SENTENCE,
                origin="featurizer-b",
            ),
        ]
    }

    action_name_features = scipy.sparse.coo_matrix(np.random.rand(shape))
    action_name_features = {
        ACTION_NAME: [
            Features(
                features=action_name_features,
                attribute=ACTION_NAME,
                feature_type=SENTENCE,
                origin="featurizer-c",
            )
        ]
    }
    state_features = copy.deepcopy(intent_features)
    state_features.update(copy.deepcopy(action_name_features))
    # test on 2 dialogs -- one with dialog length 3 the other one with dialog length 2
    dialogs = [[state_features, intent_features, {}], [{}, action_name_features]]
    surfaced_features = model_data_utils._surface_attributes(
        dialogs, featurizers=["featurizer-a", "featurizer-c"]
    )
    assert INTENT in surfaced_features and ACTION_NAME in surfaced_features
    # check that number of lists corresponds to number of dialogs
    assert (
        len(surfaced_features.get(INTENT)) == 2
        and len(surfaced_features.get(ACTION_NAME)) == 2
    )
    # length of each list corresponds to length of the dialog
    assert (
        len(surfaced_features.get(INTENT)[0]) == 3
        and len(surfaced_features.get(INTENT)[1]) == 2
    )
    assert (
        len(surfaced_features.get(ACTION_NAME)[0]) == 3
        and len(surfaced_features.get(ACTION_NAME)[1]) == 2
    )
    # check that features are correctly populated with `None`s
    assert (
        surfaced_features.get(INTENT)[0][2] is None
        and surfaced_features.get(INTENT)[1][0] is None
        and surfaced_features.get(INTENT)[1][1] is None
    )
    assert (
        surfaced_features.get(ACTION_NAME)[0][1] is None
        and surfaced_features.get(ACTION_NAME)[0][2] is None
        and surfaced_features.get(ACTION_NAME)[1][0] is None
    )
    # check that all features are the same as before
    assert all(
        [
            (turn[0].features == intent_features[INTENT][0].features).all()
            for dialogue in surfaced_features.get(INTENT)
            for turn in dialogue
            if turn is not None
        ]
    )
    assert all(
        [
            (turn[0].features != action_name_features[ACTION_NAME][0].features).nnz == 0
            for dialogue in surfaced_features.get(ACTION_NAME)
            for turn in dialogue
            if turn is not None
        ]
    )


def test_extract_features():
    fake_features = np.zeros(shape)
    fake_features_as_features = Features(
        features=fake_features, attribute=INTENT, feature_type=SENTENCE, origin=[]
    )
    # create zero features
    fake_features_list = [fake_features_as_features]

    # create tracker state features by setting a random index in the array to 1
    random_inds = np.random.randint(shape, size=6)
    list_of_features = []
    for idx in random_inds:
        current_features = copy.deepcopy(fake_features_as_features)
        current_features.features[idx] = 1
        list_of_features.append([current_features])

    # organize the created features into lists ~ dialog history
    tracker_features = [
        [list_of_features[0], None, list_of_features[1]],
        [None, None, list_of_features[2]],
        [list_of_features[3], list_of_features[4], list_of_features[5]],
    ]

    (
        attribute_masks,
        dense_features,
        sparse_features,
    ) = model_data_utils._extract_features(tracker_features, fake_features_list, INTENT)
    expected_mask = np.array([[1, 0, 1], [0, 0, 1], [1, 1, 1]])

    assert np.all(np.squeeze(np.array(attribute_masks), 2) == expected_mask)
    assert np.array(dense_features[SENTENCE]).shape[-1] == fake_features.shape[-1]
    assert sparse_features == {}


@pytest.mark.parametrize(
    "text, intent, entities, attributes",
    [
        ("Hello!", "greet", None, [TEXT]),
        ("Hello!", "greet", None, [TEXT, INTENT]),
        (
            "Hello Max!",
            "greet",
            [{"entity": "name", "value": "Max", "start": 6, "end": 9}],
            [TEXT, ENTITIES],
        ),
    ],
)
def test_convert_training_examples(
    spacy_nlp: Any,
    text: Text,
    intent: Optional[Text],
    entities: Optional[List[Dict[Text, Any]]],
    attributes: List[Text],
):
    message = Message(data={TEXT: text, INTENT: intent, ENTITIES: entities})

    tokenizer = SpacyTokenizer()
    count_vectors_featurizer = CountVectorsFeaturizer()
    spacy_featurizer = SpacyFeaturizer()

    message.set(SPACY_DOCS[TEXT], spacy_nlp(text))

    training_data = TrainingData([message])
    tokenizer.train(training_data)
    count_vectors_featurizer.train(training_data)
    spacy_featurizer.train(training_data)

    entity_tag_spec = [
        EntityTagSpec(
            "entity",
            {0: "O", 1: "name", 2: "location"},
            {"O": 0, "name": 1, "location": 2},
            3,
        )
    ]
<<<<<<< HEAD
    output = model_data_utils.convert_training_examples(
=======
    output = model_data_utils.featurize_training_examples(
>>>>>>> 395f768d
        [message], attributes=attributes, entity_tag_specs=entity_tag_spec
    )

    assert len(output) == 1
    for attribute in attributes:
        assert attribute in output[0]
    for attribute in {INTENT, TEXT, ENTITIES} - set(attributes):
        assert attribute not in output[0]
    # we have sparse sentence, sparse sequence, dense sentence, and dense sequence features in the list
    assert len(output[0][TEXT]) == 4
    if INTENT in attributes:
        # we will just have space sentence features
        assert len(output[0][INTENT]) == 1
    if ENTITIES in attributes:
        # we will just have space sentence features
        assert len(output[0][ENTITIES]) == len(entity_tag_spec)


@pytest.mark.parametrize(
    "features, featurizers, expected_features",
    [
        ([], None, []),
        (None, ["featurizer-a"], None),
        (
            [
                Features(
                    np.random.rand(5, 14), FEATURE_TYPE_SENTENCE, TEXT, "featurizer-a"
                )
            ],
            None,
            [
                Features(
                    np.random.rand(5, 14), FEATURE_TYPE_SENTENCE, TEXT, "featurizer-a"
                )
            ],
        ),
        (
            [
                Features(
                    np.random.rand(5, 14), FEATURE_TYPE_SENTENCE, TEXT, "featurizer-a"
                )
            ],
            ["featurizer-b"],
            [],
        ),
        (
            [
                Features(
                    np.random.rand(5, 14), FEATURE_TYPE_SENTENCE, TEXT, "featurizer-a"
                ),
                Features(
                    np.random.rand(5, 14),
                    FEATURE_TYPE_SEQUENCE,
                    ACTION_NAME,
                    "featurizer-b",
                ),
            ],
            ["featurizer-b"],
            [
                Features(
                    np.random.rand(5, 14),
                    FEATURE_TYPE_SEQUENCE,
                    ACTION_NAME,
                    "featurizer-b",
                )
            ],
        ),
        (
            [
                Features(
                    np.random.rand(5, 14), FEATURE_TYPE_SEQUENCE, "role", TAG_ID_ORIGIN
                ),
                Features(
                    np.random.rand(5, 14),
                    FEATURE_TYPE_SEQUENCE,
                    ACTION_NAME,
                    "featurizer-b",
                ),
            ],
            ["featurizer-b"],
            [
                Features(
                    np.random.rand(5, 14), FEATURE_TYPE_SEQUENCE, "role", TAG_ID_ORIGIN
                ),
                Features(
                    np.random.rand(5, 14),
                    FEATURE_TYPE_SEQUENCE,
                    ACTION_NAME,
                    "featurizer-b",
                ),
            ],
        ),
    ],
)
def test_filter_features(
    features: Optional[List["Features"]],
    featurizers: Optional[List[Text]],
    expected_features: Optional[List["Features"]],
):
    actual_features = model_data_utils._filter_features(features, featurizers)

    if expected_features is None:
        assert actual_features is None
        return

    assert len(actual_features) == len(expected_features)
    for actual_feature, expected_feature in zip(actual_features, expected_features):
        assert expected_feature.origin == actual_feature.origin
        assert expected_feature.type == actual_feature.type
        assert expected_feature.attribute == actual_feature.attribute
<|MERGE_RESOLUTION|>--- conflicted
+++ resolved
@@ -1,338 +1,330 @@
-from typing import Any, Text, Optional, Dict, List
-
-import pytest
-import scipy.sparse
-import numpy as np
-import copy
-
-from rasa.nlu.classifiers.diet_classifier import EntityTagSpec
-from rasa.nlu.constants import SPACY_DOCS
-from rasa.nlu.featurizers.dense_featurizer.spacy_featurizer import SpacyFeaturizer
-from rasa.nlu.featurizers.sparse_featurizer.count_vectors_featurizer import (
-    CountVectorsFeaturizer,
-)
-from rasa.nlu.tokenizers.spacy_tokenizer import SpacyTokenizer
-from rasa.shared.nlu.training_data.formats.markdown import INTENT
-from rasa.utils.tensorflow import model_data_utils
-from rasa.shared.nlu.training_data.features import Features
-from rasa.shared.nlu.constants import (
-    ACTION_NAME,
-    TEXT,
-    ENTITIES,
-    FEATURE_TYPE_SENTENCE,
-    FEATURE_TYPE_SEQUENCE,
-)
-from rasa.utils.tensorflow.constants import SENTENCE
-from rasa.shared.nlu.training_data.message import Message
-from rasa.shared.nlu.training_data.training_data import TrainingData
-from rasa.utils.tensorflow.model_data_utils import TAG_ID_ORIGIN
-
-shape = 100
-
-
-def test_create_fake_features():
-    # DENSE FEATURES
-    dense_feature_sentence_features = Features(
-        features=np.random.rand(shape),
-        attribute=INTENT,
-        feature_type=SENTENCE,
-        origin=[],
-    )
-    features = [[None, None, [dense_feature_sentence_features]]]
-
-    fake_features = model_data_utils._create_fake_features(features)
-    assert len(fake_features) == 1
-    assert fake_features[0].is_dense()
-    assert fake_features[0].features.shape == (0, shape)
-
-    # SPARSE FEATURES
-    sparse_feature_sentence_features = Features(
-        features=scipy.sparse.coo_matrix(np.random.rand(shape)),
-        attribute=INTENT,
-        feature_type=SENTENCE,
-        origin=[],
-    )
-    features = [[None, None, [sparse_feature_sentence_features]]]
-    fake_features = model_data_utils._create_fake_features(features)
-    assert len(fake_features) == 1
-    assert fake_features[0].is_sparse()
-    assert fake_features[0].features.shape == (0, shape)
-    assert fake_features[0].features.nnz == 0
-
-
-def test_surface_attributes():
-    intent_features = {
-        INTENT: [
-            Features(
-                features=np.random.rand(shape),
-                attribute=INTENT,
-                feature_type=SENTENCE,
-<<<<<<< HEAD
-                origin="featuirzer-a",
-=======
-                origin="featurizer-a",
->>>>>>> 395f768d
-            ),
-            Features(
-                features=np.random.rand(shape),
-                attribute=INTENT,
-                feature_type=SENTENCE,
-                origin="featurizer-b",
-            ),
-        ]
-    }
-
-    action_name_features = scipy.sparse.coo_matrix(np.random.rand(shape))
-    action_name_features = {
-        ACTION_NAME: [
-            Features(
-                features=action_name_features,
-                attribute=ACTION_NAME,
-                feature_type=SENTENCE,
-                origin="featurizer-c",
-            )
-        ]
-    }
-    state_features = copy.deepcopy(intent_features)
-    state_features.update(copy.deepcopy(action_name_features))
-    # test on 2 dialogs -- one with dialog length 3 the other one with dialog length 2
-    dialogs = [[state_features, intent_features, {}], [{}, action_name_features]]
-    surfaced_features = model_data_utils._surface_attributes(
-        dialogs, featurizers=["featurizer-a", "featurizer-c"]
-    )
-    assert INTENT in surfaced_features and ACTION_NAME in surfaced_features
-    # check that number of lists corresponds to number of dialogs
-    assert (
-        len(surfaced_features.get(INTENT)) == 2
-        and len(surfaced_features.get(ACTION_NAME)) == 2
-    )
-    # length of each list corresponds to length of the dialog
-    assert (
-        len(surfaced_features.get(INTENT)[0]) == 3
-        and len(surfaced_features.get(INTENT)[1]) == 2
-    )
-    assert (
-        len(surfaced_features.get(ACTION_NAME)[0]) == 3
-        and len(surfaced_features.get(ACTION_NAME)[1]) == 2
-    )
-    # check that features are correctly populated with `None`s
-    assert (
-        surfaced_features.get(INTENT)[0][2] is None
-        and surfaced_features.get(INTENT)[1][0] is None
-        and surfaced_features.get(INTENT)[1][1] is None
-    )
-    assert (
-        surfaced_features.get(ACTION_NAME)[0][1] is None
-        and surfaced_features.get(ACTION_NAME)[0][2] is None
-        and surfaced_features.get(ACTION_NAME)[1][0] is None
-    )
-    # check that all features are the same as before
-    assert all(
-        [
-            (turn[0].features == intent_features[INTENT][0].features).all()
-            for dialogue in surfaced_features.get(INTENT)
-            for turn in dialogue
-            if turn is not None
-        ]
-    )
-    assert all(
-        [
-            (turn[0].features != action_name_features[ACTION_NAME][0].features).nnz == 0
-            for dialogue in surfaced_features.get(ACTION_NAME)
-            for turn in dialogue
-            if turn is not None
-        ]
-    )
-
-
-def test_extract_features():
-    fake_features = np.zeros(shape)
-    fake_features_as_features = Features(
-        features=fake_features, attribute=INTENT, feature_type=SENTENCE, origin=[]
-    )
-    # create zero features
-    fake_features_list = [fake_features_as_features]
-
-    # create tracker state features by setting a random index in the array to 1
-    random_inds = np.random.randint(shape, size=6)
-    list_of_features = []
-    for idx in random_inds:
-        current_features = copy.deepcopy(fake_features_as_features)
-        current_features.features[idx] = 1
-        list_of_features.append([current_features])
-
-    # organize the created features into lists ~ dialog history
-    tracker_features = [
-        [list_of_features[0], None, list_of_features[1]],
-        [None, None, list_of_features[2]],
-        [list_of_features[3], list_of_features[4], list_of_features[5]],
-    ]
-
-    (
-        attribute_masks,
-        dense_features,
-        sparse_features,
-    ) = model_data_utils._extract_features(tracker_features, fake_features_list, INTENT)
-    expected_mask = np.array([[1, 0, 1], [0, 0, 1], [1, 1, 1]])
-
-    assert np.all(np.squeeze(np.array(attribute_masks), 2) == expected_mask)
-    assert np.array(dense_features[SENTENCE]).shape[-1] == fake_features.shape[-1]
-    assert sparse_features == {}
-
-
-@pytest.mark.parametrize(
-    "text, intent, entities, attributes",
-    [
-        ("Hello!", "greet", None, [TEXT]),
-        ("Hello!", "greet", None, [TEXT, INTENT]),
-        (
-            "Hello Max!",
-            "greet",
-            [{"entity": "name", "value": "Max", "start": 6, "end": 9}],
-            [TEXT, ENTITIES],
-        ),
-    ],
-)
-def test_convert_training_examples(
-    spacy_nlp: Any,
-    text: Text,
-    intent: Optional[Text],
-    entities: Optional[List[Dict[Text, Any]]],
-    attributes: List[Text],
-):
-    message = Message(data={TEXT: text, INTENT: intent, ENTITIES: entities})
-
-    tokenizer = SpacyTokenizer()
-    count_vectors_featurizer = CountVectorsFeaturizer()
-    spacy_featurizer = SpacyFeaturizer()
-
-    message.set(SPACY_DOCS[TEXT], spacy_nlp(text))
-
-    training_data = TrainingData([message])
-    tokenizer.train(training_data)
-    count_vectors_featurizer.train(training_data)
-    spacy_featurizer.train(training_data)
-
-    entity_tag_spec = [
-        EntityTagSpec(
-            "entity",
-            {0: "O", 1: "name", 2: "location"},
-            {"O": 0, "name": 1, "location": 2},
-            3,
-        )
-    ]
-<<<<<<< HEAD
-    output = model_data_utils.convert_training_examples(
-=======
-    output = model_data_utils.featurize_training_examples(
->>>>>>> 395f768d
-        [message], attributes=attributes, entity_tag_specs=entity_tag_spec
-    )
-
-    assert len(output) == 1
-    for attribute in attributes:
-        assert attribute in output[0]
-    for attribute in {INTENT, TEXT, ENTITIES} - set(attributes):
-        assert attribute not in output[0]
-    # we have sparse sentence, sparse sequence, dense sentence, and dense sequence features in the list
-    assert len(output[0][TEXT]) == 4
-    if INTENT in attributes:
-        # we will just have space sentence features
-        assert len(output[0][INTENT]) == 1
-    if ENTITIES in attributes:
-        # we will just have space sentence features
-        assert len(output[0][ENTITIES]) == len(entity_tag_spec)
-
-
-@pytest.mark.parametrize(
-    "features, featurizers, expected_features",
-    [
-        ([], None, []),
-        (None, ["featurizer-a"], None),
-        (
-            [
-                Features(
-                    np.random.rand(5, 14), FEATURE_TYPE_SENTENCE, TEXT, "featurizer-a"
-                )
-            ],
-            None,
-            [
-                Features(
-                    np.random.rand(5, 14), FEATURE_TYPE_SENTENCE, TEXT, "featurizer-a"
-                )
-            ],
-        ),
-        (
-            [
-                Features(
-                    np.random.rand(5, 14), FEATURE_TYPE_SENTENCE, TEXT, "featurizer-a"
-                )
-            ],
-            ["featurizer-b"],
-            [],
-        ),
-        (
-            [
-                Features(
-                    np.random.rand(5, 14), FEATURE_TYPE_SENTENCE, TEXT, "featurizer-a"
-                ),
-                Features(
-                    np.random.rand(5, 14),
-                    FEATURE_TYPE_SEQUENCE,
-                    ACTION_NAME,
-                    "featurizer-b",
-                ),
-            ],
-            ["featurizer-b"],
-            [
-                Features(
-                    np.random.rand(5, 14),
-                    FEATURE_TYPE_SEQUENCE,
-                    ACTION_NAME,
-                    "featurizer-b",
-                )
-            ],
-        ),
-        (
-            [
-                Features(
-                    np.random.rand(5, 14), FEATURE_TYPE_SEQUENCE, "role", TAG_ID_ORIGIN
-                ),
-                Features(
-                    np.random.rand(5, 14),
-                    FEATURE_TYPE_SEQUENCE,
-                    ACTION_NAME,
-                    "featurizer-b",
-                ),
-            ],
-            ["featurizer-b"],
-            [
-                Features(
-                    np.random.rand(5, 14), FEATURE_TYPE_SEQUENCE, "role", TAG_ID_ORIGIN
-                ),
-                Features(
-                    np.random.rand(5, 14),
-                    FEATURE_TYPE_SEQUENCE,
-                    ACTION_NAME,
-                    "featurizer-b",
-                ),
-            ],
-        ),
-    ],
-)
-def test_filter_features(
-    features: Optional[List["Features"]],
-    featurizers: Optional[List[Text]],
-    expected_features: Optional[List["Features"]],
-):
-    actual_features = model_data_utils._filter_features(features, featurizers)
-
-    if expected_features is None:
-        assert actual_features is None
-        return
-
-    assert len(actual_features) == len(expected_features)
-    for actual_feature, expected_feature in zip(actual_features, expected_features):
-        assert expected_feature.origin == actual_feature.origin
-        assert expected_feature.type == actual_feature.type
-        assert expected_feature.attribute == actual_feature.attribute
+from typing import Any, Text, Optional, Dict, List
+
+import pytest
+import scipy.sparse
+import numpy as np
+import copy
+
+from rasa.nlu.classifiers.diet_classifier import EntityTagSpec
+from rasa.nlu.constants import SPACY_DOCS
+from rasa.nlu.featurizers.dense_featurizer.spacy_featurizer import SpacyFeaturizer
+from rasa.nlu.featurizers.sparse_featurizer.count_vectors_featurizer import (
+    CountVectorsFeaturizer,
+)
+from rasa.nlu.tokenizers.spacy_tokenizer import SpacyTokenizer
+from rasa.shared.nlu.training_data.formats.markdown import INTENT
+from rasa.utils.tensorflow import model_data_utils
+from rasa.shared.nlu.training_data.features import Features
+from rasa.shared.nlu.constants import (
+    ACTION_NAME,
+    TEXT,
+    ENTITIES,
+    FEATURE_TYPE_SENTENCE,
+    FEATURE_TYPE_SEQUENCE,
+)
+from rasa.utils.tensorflow.constants import SENTENCE
+from rasa.shared.nlu.training_data.message import Message
+from rasa.shared.nlu.training_data.training_data import TrainingData
+from rasa.utils.tensorflow.model_data_utils import TAG_ID_ORIGIN
+
+shape = 100
+
+
+def test_create_fake_features():
+    # DENSE FEATURES
+    dense_feature_sentence_features = Features(
+        features=np.random.rand(shape),
+        attribute=INTENT,
+        feature_type=SENTENCE,
+        origin=[],
+    )
+    features = [[None, None, [dense_feature_sentence_features]]]
+
+    fake_features = model_data_utils._create_fake_features(features)
+    assert len(fake_features) == 1
+    assert fake_features[0].is_dense()
+    assert fake_features[0].features.shape == (0, shape)
+
+    # SPARSE FEATURES
+    sparse_feature_sentence_features = Features(
+        features=scipy.sparse.coo_matrix(np.random.rand(shape)),
+        attribute=INTENT,
+        feature_type=SENTENCE,
+        origin=[],
+    )
+    features = [[None, None, [sparse_feature_sentence_features]]]
+    fake_features = model_data_utils._create_fake_features(features)
+    assert len(fake_features) == 1
+    assert fake_features[0].is_sparse()
+    assert fake_features[0].features.shape == (0, shape)
+    assert fake_features[0].features.nnz == 0
+
+
+def test_surface_attributes():
+    intent_features = {
+        INTENT: [
+            Features(
+                features=np.random.rand(shape),
+                attribute=INTENT,
+                feature_type=SENTENCE,
+                origin="featurizer-a",
+            ),
+            Features(
+                features=np.random.rand(shape),
+                attribute=INTENT,
+                feature_type=SENTENCE,
+                origin="featurizer-b",
+            ),
+        ]
+    }
+
+    action_name_features = scipy.sparse.coo_matrix(np.random.rand(shape))
+    action_name_features = {
+        ACTION_NAME: [
+            Features(
+                features=action_name_features,
+                attribute=ACTION_NAME,
+                feature_type=SENTENCE,
+                origin="featurizer-c",
+            )
+        ]
+    }
+    state_features = copy.deepcopy(intent_features)
+    state_features.update(copy.deepcopy(action_name_features))
+    # test on 2 dialogs -- one with dialog length 3 the other one with dialog length 2
+    dialogs = [[state_features, intent_features, {}], [{}, action_name_features]]
+    surfaced_features = model_data_utils._surface_attributes(
+        dialogs, featurizers=["featurizer-a", "featurizer-c"]
+    )
+    assert INTENT in surfaced_features and ACTION_NAME in surfaced_features
+    # check that number of lists corresponds to number of dialogs
+    assert (
+        len(surfaced_features.get(INTENT)) == 2
+        and len(surfaced_features.get(ACTION_NAME)) == 2
+    )
+    # length of each list corresponds to length of the dialog
+    assert (
+        len(surfaced_features.get(INTENT)[0]) == 3
+        and len(surfaced_features.get(INTENT)[1]) == 2
+    )
+    assert (
+        len(surfaced_features.get(ACTION_NAME)[0]) == 3
+        and len(surfaced_features.get(ACTION_NAME)[1]) == 2
+    )
+    # check that features are correctly populated with `None`s
+    assert (
+        surfaced_features.get(INTENT)[0][2] is None
+        and surfaced_features.get(INTENT)[1][0] is None
+        and surfaced_features.get(INTENT)[1][1] is None
+    )
+    assert (
+        surfaced_features.get(ACTION_NAME)[0][1] is None
+        and surfaced_features.get(ACTION_NAME)[0][2] is None
+        and surfaced_features.get(ACTION_NAME)[1][0] is None
+    )
+    # check that all features are the same as before
+    assert all(
+        [
+            (turn[0].features == intent_features[INTENT][0].features).all()
+            for dialogue in surfaced_features.get(INTENT)
+            for turn in dialogue
+            if turn is not None
+        ]
+    )
+    assert all(
+        [
+            (turn[0].features != action_name_features[ACTION_NAME][0].features).nnz == 0
+            for dialogue in surfaced_features.get(ACTION_NAME)
+            for turn in dialogue
+            if turn is not None
+        ]
+    )
+
+
+def test_extract_features():
+    fake_features = np.zeros(shape)
+    fake_features_as_features = Features(
+        features=fake_features, attribute=INTENT, feature_type=SENTENCE, origin=[]
+    )
+    # create zero features
+    fake_features_list = [fake_features_as_features]
+
+    # create tracker state features by setting a random index in the array to 1
+    random_inds = np.random.randint(shape, size=6)
+    list_of_features = []
+    for idx in random_inds:
+        current_features = copy.deepcopy(fake_features_as_features)
+        current_features.features[idx] = 1
+        list_of_features.append([current_features])
+
+    # organize the created features into lists ~ dialog history
+    tracker_features = [
+        [list_of_features[0], None, list_of_features[1]],
+        [None, None, list_of_features[2]],
+        [list_of_features[3], list_of_features[4], list_of_features[5]],
+    ]
+
+    (
+        attribute_masks,
+        dense_features,
+        sparse_features,
+    ) = model_data_utils._extract_features(tracker_features, fake_features_list, INTENT)
+    expected_mask = np.array([[1, 0, 1], [0, 0, 1], [1, 1, 1]])
+
+    assert np.all(np.squeeze(np.array(attribute_masks), 2) == expected_mask)
+    assert np.array(dense_features[SENTENCE]).shape[-1] == fake_features.shape[-1]
+    assert sparse_features == {}
+
+
+@pytest.mark.parametrize(
+    "text, intent, entities, attributes",
+    [
+        ("Hello!", "greet", None, [TEXT]),
+        ("Hello!", "greet", None, [TEXT, INTENT]),
+        (
+            "Hello Max!",
+            "greet",
+            [{"entity": "name", "value": "Max", "start": 6, "end": 9}],
+            [TEXT, ENTITIES],
+        ),
+    ],
+)
+def test_convert_training_examples(
+    spacy_nlp: Any,
+    text: Text,
+    intent: Optional[Text],
+    entities: Optional[List[Dict[Text, Any]]],
+    attributes: List[Text],
+):
+    message = Message(data={TEXT: text, INTENT: intent, ENTITIES: entities})
+
+    tokenizer = SpacyTokenizer()
+    count_vectors_featurizer = CountVectorsFeaturizer()
+    spacy_featurizer = SpacyFeaturizer()
+
+    message.set(SPACY_DOCS[TEXT], spacy_nlp(text))
+
+    training_data = TrainingData([message])
+    tokenizer.train(training_data)
+    count_vectors_featurizer.train(training_data)
+    spacy_featurizer.train(training_data)
+
+    entity_tag_spec = [
+        EntityTagSpec(
+            "entity",
+            {0: "O", 1: "name", 2: "location"},
+            {"O": 0, "name": 1, "location": 2},
+            3,
+        )
+    ]
+    output = model_data_utils.featurize_training_examples(
+        [message], attributes=attributes, entity_tag_specs=entity_tag_spec
+    )
+
+    assert len(output) == 1
+    for attribute in attributes:
+        assert attribute in output[0]
+    for attribute in {INTENT, TEXT, ENTITIES} - set(attributes):
+        assert attribute not in output[0]
+    # we have sparse sentence, sparse sequence, dense sentence, and dense sequence features in the list
+    assert len(output[0][TEXT]) == 4
+    if INTENT in attributes:
+        # we will just have space sentence features
+        assert len(output[0][INTENT]) == 1
+    if ENTITIES in attributes:
+        # we will just have space sentence features
+        assert len(output[0][ENTITIES]) == len(entity_tag_spec)
+
+
+@pytest.mark.parametrize(
+    "features, featurizers, expected_features",
+    [
+        ([], None, []),
+        (None, ["featurizer-a"], None),
+        (
+            [
+                Features(
+                    np.random.rand(5, 14), FEATURE_TYPE_SENTENCE, TEXT, "featurizer-a"
+                )
+            ],
+            None,
+            [
+                Features(
+                    np.random.rand(5, 14), FEATURE_TYPE_SENTENCE, TEXT, "featurizer-a"
+                )
+            ],
+        ),
+        (
+            [
+                Features(
+                    np.random.rand(5, 14), FEATURE_TYPE_SENTENCE, TEXT, "featurizer-a"
+                )
+            ],
+            ["featurizer-b"],
+            [],
+        ),
+        (
+            [
+                Features(
+                    np.random.rand(5, 14), FEATURE_TYPE_SENTENCE, TEXT, "featurizer-a"
+                ),
+                Features(
+                    np.random.rand(5, 14),
+                    FEATURE_TYPE_SEQUENCE,
+                    ACTION_NAME,
+                    "featurizer-b",
+                ),
+            ],
+            ["featurizer-b"],
+            [
+                Features(
+                    np.random.rand(5, 14),
+                    FEATURE_TYPE_SEQUENCE,
+                    ACTION_NAME,
+                    "featurizer-b",
+                )
+            ],
+        ),
+        (
+            [
+                Features(
+                    np.random.rand(5, 14), FEATURE_TYPE_SEQUENCE, "role", TAG_ID_ORIGIN
+                ),
+                Features(
+                    np.random.rand(5, 14),
+                    FEATURE_TYPE_SEQUENCE,
+                    ACTION_NAME,
+                    "featurizer-b",
+                ),
+            ],
+            ["featurizer-b"],
+            [
+                Features(
+                    np.random.rand(5, 14), FEATURE_TYPE_SEQUENCE, "role", TAG_ID_ORIGIN
+                ),
+                Features(
+                    np.random.rand(5, 14),
+                    FEATURE_TYPE_SEQUENCE,
+                    ACTION_NAME,
+                    "featurizer-b",
+                ),
+            ],
+        ),
+    ],
+)
+def test_filter_features(
+    features: Optional[List["Features"]],
+    featurizers: Optional[List[Text]],
+    expected_features: Optional[List["Features"]],
+):
+    actual_features = model_data_utils._filter_features(features, featurizers)
+
+    if expected_features is None:
+        assert actual_features is None
+        return
+
+    assert len(actual_features) == len(expected_features)
+    for actual_feature, expected_feature in zip(actual_features, expected_features):
+        assert expected_feature.origin == actual_feature.origin
+        assert expected_feature.type == actual_feature.type
+        assert expected_feature.attribute == actual_feature.attribute