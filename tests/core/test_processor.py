--- conflicted
+++ resolved
@@ -541,11 +541,7 @@
     ]
 
 
-<<<<<<< HEAD
-# noinspection PyProtectedMember
-@pytest.mark.trains_model
-=======
->>>>>>> 2574c46e
+@pytest.mark.trains_model
 async def test_update_tracker_session_with_metadata(
     default_processor: MessageProcessor, monkeypatch: MonkeyPatch,
 ):
