from typing import Dict, Text, List, Optional, Any
from unittest.mock import Mock

import pytest
from _pytest.monkeypatch import MonkeyPatch
from aioresponses import aioresponses

from rasa.core.agent import Agent
from rasa.core.policies.policy import PolicyPrediction
from rasa.core.processor import MessageProcessor
from rasa.core.tracker_store import InMemoryTrackerStore
from rasa.core.lock_store import InMemoryLockStore
from rasa.core.actions import action
from rasa.core.actions.action import ActionExecutionRejection
from rasa.shared.core.constants import ACTION_LISTEN_NAME, REQUESTED_SLOT
from rasa.core.actions.forms import FormAction
from rasa.core.channels import CollectingOutputChannel
from rasa.shared.core.domain import Domain
from rasa.shared.core.events import (
    ActiveLoop,
    SlotSet,
    UserUttered,
    ActionExecuted,
    BotUttered,
    Restarted,
    Event,
    ActionExecutionRejected,
    DefinePrevUserUtteredFeaturization,
)
from rasa.core.nlg import TemplatedNaturalLanguageGenerator
from rasa.shared.core.trackers import DialogueStateTracker
from rasa.utils.endpoints import EndpointConfig


async def test_activate():
    tracker = DialogueStateTracker.from_events(sender_id="bla", evts=[])
    form_name = "my form"
    action = FormAction(form_name, None)
    slot_name = "num_people"
    domain = f"""
forms:
  {form_name}:
    {slot_name}:
    - type: from_entity
      entity: number
responses:
    utter_ask_num_people:
    - text: "How many people?"
"""
    domain = Domain.from_yaml(domain)

    events = await action.run(
        CollectingOutputChannel(),
        TemplatedNaturalLanguageGenerator(domain.responses),
        tracker,
        domain,
    )
    assert events[:-1] == [ActiveLoop(form_name), SlotSet(REQUESTED_SLOT, slot_name)]
    assert isinstance(events[-1], BotUttered)


async def test_activate_with_prefilled_slot():
    slot_name = "num_people"
    slot_value = 5

    tracker = DialogueStateTracker.from_events(
        sender_id="bla", evts=[SlotSet(slot_name, slot_value)]
    )
    form_name = "my form"
    action = FormAction(form_name, None)

    next_slot_to_request = "next slot to request"
    domain = f"""
    forms:
      {form_name}:
        {slot_name}:
        - type: from_entity
          entity: {slot_name}
        {next_slot_to_request}:
        - type: from_text
    slots:
      {slot_name}:
        type: unfeaturized
    """
    domain = Domain.from_yaml(domain)
    events = await action.run(
        CollectingOutputChannel(),
        TemplatedNaturalLanguageGenerator(domain.responses),
        tracker,
        domain,
    )
    assert events == [
        ActiveLoop(form_name),
        SlotSet(slot_name, slot_value),
        SlotSet(REQUESTED_SLOT, next_slot_to_request),
    ]


async def test_switch_forms_with_same_slot(default_agent: Agent):
    """Tests switching of forms, where the first slot is the same in both forms.

    Tests the fix for issue 7710"""

    # Define two forms in the domain, with same first slot
    slot_a = "my_slot_a"

    form_1 = "my_form_1"
    utter_ask_form_1 = f"Please provide the value for {slot_a} of form 1"

    form_2 = "my_form_2"
    utter_ask_form_2 = f"Please provide the value for {slot_a} of form 2"

    domain = f"""
version: "2.0"
nlu:
- intent: order_status
  examples: |
    - check status of my order
    - when are my shoes coming in
- intent: return
  examples: |
    - start a return
    - I don't want my shoes anymore
forms:
  {form_1}:
    {slot_a}:
    - type: from_entity
      entity: number
  {form_2}:
    {slot_a}:
    - type: from_entity
      entity: number
responses:
    utter_ask_{form_1}_{slot_a}:
    - text: {utter_ask_form_1}
    utter_ask_{form_2}_{slot_a}:
    - text: {utter_ask_form_2}
"""

    domain = Domain.from_yaml(domain)

    # Driving it like rasa/core/processor
    processor = MessageProcessor(
        default_agent.interpreter,
        default_agent.policy_ensemble,
        domain,
        InMemoryTrackerStore(domain),
<<<<<<< HEAD
        TemplatedNaturalLanguageGenerator(domain.responses),
=======
        InMemoryLockStore(),
        TemplatedNaturalLanguageGenerator(domain.templates),
>>>>>>> b7d7f701
    )

    # activate the first form
    tracker = DialogueStateTracker.from_events(
        "some-sender",
        evts=[
            ActionExecuted(ACTION_LISTEN_NAME),
            UserUttered("order status", {"name": "form_1", "confidence": 1.0}),
            DefinePrevUserUtteredFeaturization(False),
        ],
    )
    # rasa/core/processor.predict_next_action
    prediction = PolicyPrediction([], "some_policy")
    action_1 = FormAction(form_1, None)

    await processor._run_action(
        action_1,
        tracker,
        CollectingOutputChannel(),
        TemplatedNaturalLanguageGenerator(domain.responses),
        prediction,
    )

    events_expected = [
        ActionExecuted(ACTION_LISTEN_NAME),
        UserUttered("order status", {"name": "form_1", "confidence": 1.0}),
        DefinePrevUserUtteredFeaturization(False),
        ActionExecuted(form_1),
        ActiveLoop(form_1),
        SlotSet(REQUESTED_SLOT, slot_a),
        BotUttered(
            text=utter_ask_form_1,
            metadata={"utter_action": f"utter_ask_{form_1}_{slot_a}"},
        ),
    ]
    assert tracker.applied_events() == events_expected

    next_events = [
        ActionExecuted(ACTION_LISTEN_NAME),
        UserUttered("return my shoes", {"name": "form_2", "confidence": 1.0}),
        DefinePrevUserUtteredFeaturization(False),
    ]
    tracker.update_with_events(
        next_events, domain,
    )
    events_expected.extend(next_events)

    # form_1 is still active, and bot will first validate if the user utterance
    #  provides valid data for the requested slot, which is rejected
    await processor._run_action(
        action_1,
        tracker,
        CollectingOutputChannel(),
        TemplatedNaturalLanguageGenerator(domain.responses),
        prediction,
    )
    events_expected.extend([ActionExecutionRejected(action_name=form_1)])
    assert tracker.applied_events() == events_expected

    # Next, bot predicts form_2
    action_2 = FormAction(form_2, None)
    await processor._run_action(
        action_2,
        tracker,
        CollectingOutputChannel(),
        TemplatedNaturalLanguageGenerator(domain.responses),
        prediction,
    )
    events_expected.extend(
        [
            ActionExecuted(form_2),
            ActiveLoop(form_2),
            SlotSet(REQUESTED_SLOT, slot_a),
            BotUttered(
                text=utter_ask_form_2,
                metadata={"utter_action": f"utter_ask_{form_2}_{slot_a}"},
            ),
        ]
    )
    assert tracker.applied_events() == events_expected


async def test_activate_and_immediate_deactivate():
    slot_name = "num_people"
    slot_value = 5

    tracker = DialogueStateTracker.from_events(
        sender_id="bla",
        evts=[
            ActionExecuted(ACTION_LISTEN_NAME),
            UserUttered(
                "haha",
                {"name": "greet"},
                entities=[{"entity": slot_name, "value": slot_value}],
            ),
        ],
    )
    form_name = "my form"
    action = FormAction(form_name, None)
    domain = f"""
    forms:
      {form_name}:
        {slot_name}:
        - type: from_entity
          entity: {slot_name}
    slots:
      {slot_name}:
        type: unfeaturized
    """
    domain = Domain.from_yaml(domain)
    events = await action.run(
        CollectingOutputChannel(),
        TemplatedNaturalLanguageGenerator(domain.responses),
        tracker,
        domain,
    )
    assert events == [
        ActiveLoop(form_name),
        SlotSet(slot_name, slot_value),
        SlotSet(REQUESTED_SLOT, None),
        ActiveLoop(None),
    ]


async def test_set_slot_and_deactivate():
    form_name = "my form"
    slot_name = "num_people"
    slot_value = "dasdasdfasdf"
    events = [
        ActiveLoop(form_name),
        SlotSet(REQUESTED_SLOT, slot_name),
        ActionExecuted(ACTION_LISTEN_NAME),
        UserUttered(slot_value),
    ]
    tracker = DialogueStateTracker.from_events(sender_id="bla", evts=events)

    domain = f"""
    forms:
      {form_name}:
        {slot_name}:
        - type: from_text
    slots:
      {slot_name}:
        type: text
        influence_conversation: false
    """
    domain = Domain.from_yaml(domain)

    action = FormAction(form_name, None)
    events = await action.run(
        CollectingOutputChannel(),
        TemplatedNaturalLanguageGenerator(domain.responses),
        tracker,
        domain,
    )
    assert events == [
        SlotSet(slot_name, slot_value),
        SlotSet(REQUESTED_SLOT, None),
        ActiveLoop(None),
    ]


async def test_action_rejection():
    form_name = "my form"
    slot_to_fill = "some slot"
    tracker = DialogueStateTracker.from_events(
        sender_id="bla",
        evts=[
            ActiveLoop(form_name),
            SlotSet(REQUESTED_SLOT, slot_to_fill),
            ActionExecuted(ACTION_LISTEN_NAME),
            UserUttered("haha", {"name": "greet"}),
        ],
    )
    form_name = "my form"
    action = FormAction(form_name, None)
    domain = f"""
    forms:
      {form_name}:
        {slot_to_fill}:
        - type: from_entity
          entity: some_entity
    slots:
      {slot_to_fill}:
        type: unfeaturized
    """
    domain = Domain.from_yaml(domain)

    with pytest.raises(ActionExecutionRejection):
        await action.run(
            CollectingOutputChannel(),
            TemplatedNaturalLanguageGenerator(domain.responses),
            tracker,
            domain,
        )


@pytest.mark.parametrize(
    "validate_return_events, expected_events",
    [
        # Validate function returns SlotSet events for every slot to fill
        (
            [
                {"event": "slot", "name": "num_people", "value": "so_clean"},
                {"event": "slot", "name": "num_tables", "value": 5},
            ],
            [
                SlotSet("num_people", "so_clean"),
                SlotSet("num_tables", 5),
                SlotSet(REQUESTED_SLOT, None),
                ActiveLoop(None),
            ],
        ),
        # Validate function returns extra Slot Event
        (
            [
                {"event": "slot", "name": "num_people", "value": "so_clean"},
                {"event": "slot", "name": "some_other_slot", "value": 2},
            ],
            [
                SlotSet("num_people", "so_clean"),
                SlotSet("some_other_slot", 2),
                SlotSet("num_tables", 5),
                SlotSet(REQUESTED_SLOT, None),
                ActiveLoop(None),
            ],
        ),
        # Validate function only validates one of the candidates
        (
            [{"event": "slot", "name": "num_people", "value": "so_clean"}],
            [
                SlotSet("num_people", "so_clean"),
                SlotSet("num_tables", 5),
                SlotSet(REQUESTED_SLOT, None),
                ActiveLoop(None),
            ],
        ),
        # Validate function says slot is invalid
        (
            [{"event": "slot", "name": "num_people", "value": None}],
            [
                SlotSet("num_people", None),
                SlotSet("num_tables", 5),
                SlotSet(REQUESTED_SLOT, "num_people"),
            ],
        ),
        # Validate function decides to request a slot which is not part of the default
        # slot mapping
        (
            [{"event": "slot", "name": "requested_slot", "value": "is_outside"}],
            [
                SlotSet(REQUESTED_SLOT, "is_outside"),
                SlotSet("num_tables", 5),
                SlotSet("num_people", "hi"),
            ],
        ),
        # Validate function decides that no more slots should be requested
        (
            [
                {"event": "slot", "name": "num_people", "value": None},
                {"event": "slot", "name": REQUESTED_SLOT, "value": None},
            ],
            [
                SlotSet("num_people", None),
                SlotSet(REQUESTED_SLOT, None),
                SlotSet("num_tables", 5),
                SlotSet(REQUESTED_SLOT, None),
                ActiveLoop(None),
            ],
        ),
        # Validate function deactivates loop
        (
            [
                {"event": "slot", "name": "num_people", "value": None},
                {"event": "active_loop", "name": None},
            ],
            [
                SlotSet("num_people", None),
                ActiveLoop(None),
                SlotSet("num_tables", 5),
                SlotSet(REQUESTED_SLOT, None),
                ActiveLoop(None),
            ],
        ),
        # User rejected manually
        (
            [{"event": "action_execution_rejected", "name": "my form"}],
            [
                ActionExecutionRejected("my form"),
                SlotSet("num_tables", 5),
                SlotSet("num_people", "hi"),
            ],
        ),
    ],
)
async def test_validate_slots(
    validate_return_events: List[Dict], expected_events: List[Event]
):
    form_name = "my form"
    slot_name = "num_people"
    slot_value = "hi"
    events = [
        ActiveLoop(form_name),
        SlotSet(REQUESTED_SLOT, slot_name),
        ActionExecuted(ACTION_LISTEN_NAME),
        UserUttered(slot_value, entities=[{"entity": "num_tables", "value": 5}]),
    ]
    tracker = DialogueStateTracker.from_events(sender_id="bla", evts=events)

    domain = f"""
    slots:
      {slot_name}:
        type: any
      num_tables:
        type: any
    forms:
      {form_name}:
        {slot_name}:
        - type: from_text
        num_tables:
        - type: from_entity
          entity: num_tables
    actions:
    - validate_{form_name}
    """
    domain = Domain.from_yaml(domain)
    action_server_url = "http:/my-action-server:5055/webhook"

    with aioresponses() as mocked:
        mocked.post(action_server_url, payload={"events": validate_return_events})

        action_server = EndpointConfig(action_server_url)
        action = FormAction(form_name, action_server)

        events = await action.run(
            CollectingOutputChannel(),
            TemplatedNaturalLanguageGenerator(domain.responses),
            tracker,
            domain,
        )
        assert events == expected_events


async def test_request_correct_slots_after_unhappy_path_with_custom_required_slots():
    form_name = "some_form"
    slot_name_1 = "slot_1"
    slot_name_2 = "slot_2"

    domain = f"""
        slots:
          {slot_name_1}:
            type: any
          {slot_name_2}:
            type: any
        forms:
          {form_name}:
            {slot_name_1}:
            - type: from_intent
              intent: some_intent
              value: some_value
            {slot_name_2}:
            - type: from_intent
              intent: some_intent
              value: some_value
        actions:
        - validate_{form_name}
        """
    domain = Domain.from_yaml(domain)

    tracker = DialogueStateTracker.from_events(
        "default",
        [
            ActiveLoop(form_name),
            SlotSet(REQUESTED_SLOT, "slot_2"),
            ActionExecuted(ACTION_LISTEN_NAME),
            UserUttered("hello", intent={"name": "greet", "confidence": 1.0},),
            ActionExecutionRejected(form_name),
            ActionExecuted("utter_greet"),
        ],
    )

    action_server_url = "http://my-action-server:5055/webhook"

    # Custom form validation action changes the order of the requested slots
    validate_return_events = [
        {"event": "slot", "name": REQUESTED_SLOT, "value": slot_name_2},
    ]

    # The form should ask the same slot again when coming back after unhappy path
    expected_events = [SlotSet(REQUESTED_SLOT, slot_name_2)]

    with aioresponses() as mocked:
        mocked.post(action_server_url, payload={"events": validate_return_events})

        action_server = EndpointConfig(action_server_url)
        action = FormAction(form_name, action_server)

        events = await action.run(
            CollectingOutputChannel(),
            TemplatedNaturalLanguageGenerator(domain.responses),
            tracker,
            domain,
        )
        assert events == expected_events


@pytest.mark.parametrize(
    "custom_events",
    [
        # Custom action returned no events
        [],
        # Custom action returned events but no `SlotSet` events
        [BotUttered("some text").as_dict()],
        # Custom action returned only `SlotSet` event for `required_slot`
        [SlotSet(REQUESTED_SLOT, "some value").as_dict()],
    ],
)
async def test_no_slots_extracted_with_custom_slot_mappings(custom_events: List[Event]):
    form_name = "my form"
    events = [
        ActiveLoop(form_name),
        SlotSet(REQUESTED_SLOT, "num_tables"),
        ActionExecuted(ACTION_LISTEN_NAME),
        UserUttered("off topic"),
    ]
    tracker = DialogueStateTracker.from_events(sender_id="bla", evts=events)

    domain = f"""
    slots:
      num_tables:
        type: any
    forms:
      {form_name}:
        num_tables:
        - type: from_entity
          entity: num_tables
    actions:
    - validate_{form_name}
    """
    domain = Domain.from_yaml(domain)
    action_server_url = "http:/my-action-server:5055/webhook"

    with aioresponses() as mocked:
        mocked.post(action_server_url, payload={"events": custom_events})

        action_server = EndpointConfig(action_server_url)
        action = FormAction(form_name, action_server)

        with pytest.raises(ActionExecutionRejection):
            await action.run(
                CollectingOutputChannel(),
                TemplatedNaturalLanguageGenerator(domain.responses),
                tracker,
                domain,
            )


async def test_validate_slots_on_activation_with_other_action_after_user_utterance():
    form_name = "my form"
    slot_name = "num_people"
    slot_value = "hi"
    events = [
        ActionExecuted(ACTION_LISTEN_NAME),
        UserUttered(slot_value, entities=[{"entity": "num_tables", "value": 5}]),
        ActionExecuted("action_in_between"),
    ]
    tracker = DialogueStateTracker.from_events(sender_id="bla", evts=events)

    domain = f"""
    slots:
      {slot_name}:
        type: unfeaturized
    forms:
      {form_name}:
        {slot_name}:
        - type: from_text
    actions:
    - validate_{form_name}
    """
    domain = Domain.from_yaml(domain)
    action_server_url = "http:/my-action-server:5055/webhook"

    expected_slot_value = "✅"
    with aioresponses() as mocked:
        mocked.post(
            action_server_url,
            payload={
                "events": [
                    {"event": "slot", "name": slot_name, "value": expected_slot_value}
                ]
            },
        )

        action_server = EndpointConfig(action_server_url)
        action = FormAction(form_name, action_server)

        events = await action.run(
            CollectingOutputChannel(),
            TemplatedNaturalLanguageGenerator(domain.responses),
            tracker,
            domain,
        )

    assert events == [
        ActiveLoop(form_name),
        SlotSet(slot_name, expected_slot_value),
        SlotSet(REQUESTED_SLOT, None),
        ActiveLoop(None),
    ]


@pytest.mark.parametrize(
    "utterance_name", ["utter_ask_my_form_num_people", "utter_ask_num_people"],
)
def test_name_of_utterance(utterance_name: Text):
    form_name = "my_form"
    slot_name = "num_people"

    domain = f"""
    forms:
      {form_name}:
        {slot_name}:
        - type: from_text
    responses:
        {utterance_name}:
        - text: "How many people?"
    """
    domain = Domain.from_yaml(domain)

    action = FormAction(form_name, None)

    assert action._name_of_utterance(domain, slot_name) == utterance_name


def test_temporary_tracker():
    extra_slot = "some_slot"
    sender_id = "test"
    domain = Domain.from_yaml(
        f"""        slots:
          {extra_slot}:
            type: unfeaturized
        """
    )

    previous_events = [ActionExecuted(ACTION_LISTEN_NAME)]
    old_tracker = DialogueStateTracker.from_events(
        sender_id, previous_events, slots=domain.slots
    )
    new_events = [Restarted()]
    form_action = FormAction("some name", None)
    temp_tracker = form_action._temporary_tracker(old_tracker, new_events, domain)

    assert extra_slot in temp_tracker.slots.keys()
    assert list(temp_tracker.events) == [
        *previous_events,
        SlotSet(REQUESTED_SLOT),
        ActionExecuted(form_action.name()),
        *new_events,
    ]


def test_extract_requested_slot_default():
    """Test default extraction of a slot value from entity with the same name."""
    form = FormAction("some form", None)

    tracker = DialogueStateTracker.from_events(
        "default",
        [
            ActiveLoop("some form"),
            SlotSet(REQUESTED_SLOT, "some_slot"),
            UserUttered(
                "bla", entities=[{"entity": "some_slot", "value": "some_value"}]
            ),
            ActionExecuted(ACTION_LISTEN_NAME),
        ],
    )

    slot_values = form.extract_requested_slot(tracker, Domain.empty())
    assert slot_values == {"some_slot": "some_value"}


@pytest.mark.parametrize(
    "slot_mapping, expected_value",
    [
        (
            {"type": "from_entity", "entity": "some_slot", "intent": "greet"},
            "some_value",
        ),
        (
            {"type": "from_intent", "intent": "greet", "value": "other_value"},
            "other_value",
        ),
        ({"type": "from_text"}, "bla"),
        ({"type": "from_text", "intent": "greet"}, "bla"),
        ({"type": "from_text", "not_intent": "other"}, "bla"),
    ],
)
def test_extract_requested_slot_when_mapping_applies(
    slot_mapping: Dict, expected_value: Text
):
    form_name = "some_form"
    entity_name = "some_slot"
    form = FormAction(form_name, None)

    domain = Domain.from_dict({"forms": {form_name: {entity_name: [slot_mapping]}}})

    tracker = DialogueStateTracker.from_events(
        "default",
        [
            ActiveLoop(form_name),
            SlotSet(REQUESTED_SLOT, "some_slot"),
            UserUttered(
                "bla",
                intent={"name": "greet", "confidence": 1.0},
                entities=[{"entity": entity_name, "value": "some_value"}],
            ),
            ActionExecuted(ACTION_LISTEN_NAME),
        ],
    )

    slot_values = form.extract_requested_slot(tracker, domain)
    # check that the value was extracted for correct intent
    assert slot_values == {"some_slot": expected_value}


@pytest.mark.parametrize(
    "slot_mapping",
    [
        {"type": "from_entity", "entity": "some_slot", "intent": "some_intent"},
        {"type": "from_intent", "intent": "some_intent", "value": "some_value"},
        {"type": "from_text", "intent": "other"},
        {"type": "from_text", "not_intent": "greet"},
        {"type": "from_trigger_intent", "intent": "greet", "value": "value"},
    ],
)
def test_extract_requested_slot_mapping_does_not_apply(slot_mapping: Dict):
    form_name = "some_form"
    entity_name = "some_slot"
    form = FormAction(form_name, None)

    domain = Domain.from_dict({"forms": {form_name: {entity_name: [slot_mapping]}}})

    tracker = DialogueStateTracker.from_events(
        "default",
        [
            SlotSet(REQUESTED_SLOT, "some_slot"),
            UserUttered(
                "bla",
                intent={"name": "greet", "confidence": 1.0},
                entities=[{"entity": entity_name, "value": "some_value"}],
            ),
            ActionExecuted(ACTION_LISTEN_NAME),
        ],
    )

    slot_values = form.extract_requested_slot(tracker, domain)
    # check that the value was not extracted for incorrect intent
    assert slot_values == {}


@pytest.mark.parametrize(
    "trigger_slot_mapping, expected_value",
    [
        ({"type": "from_trigger_intent", "intent": "greet", "value": "ten"}, "ten"),
        (
            {
                "type": "from_trigger_intent",
                "intent": ["bye", "greet"],
                "value": "tada",
            },
            "tada",
        ),
    ],
)
async def test_trigger_slot_mapping_applies(
    trigger_slot_mapping: Dict, expected_value: Text
):
    form_name = "some_form"
    entity_name = "some_slot"
    slot_filled_by_trigger_mapping = "other_slot"
    form = FormAction(form_name, None)

    domain = Domain.from_dict(
        {
            "forms": {
                form_name: {
                    entity_name: [
                        {
                            "type": "from_entity",
                            "entity": entity_name,
                            "intent": "some_intent",
                        }
                    ],
                    slot_filled_by_trigger_mapping: [trigger_slot_mapping],
                }
            }
        }
    )

    tracker = DialogueStateTracker.from_events(
        "default",
        [
            SlotSet(REQUESTED_SLOT, "some_slot"),
            UserUttered(
                "bla",
                intent={"name": "greet", "confidence": 1.0},
                entities=[{"entity": entity_name, "value": "some_value"}],
            ),
            ActionExecuted(ACTION_LISTEN_NAME),
        ],
    )

    slot_values = form.extract_other_slots(tracker, domain)
    assert slot_values == {slot_filled_by_trigger_mapping: expected_value}


@pytest.mark.parametrize(
    "trigger_slot_mapping",
    [
        ({"type": "from_trigger_intent", "intent": "bye", "value": "ten"}),
        ({"type": "from_trigger_intent", "not_intent": ["greet"], "value": "tada"}),
    ],
)
async def test_trigger_slot_mapping_does_not_apply(trigger_slot_mapping: Dict):
    form_name = "some_form"
    entity_name = "some_slot"
    slot_filled_by_trigger_mapping = "other_slot"
    form = FormAction(form_name, None)

    domain = Domain.from_dict(
        {
            "forms": {
                form_name: {
                    entity_name: [
                        {
                            "type": "from_entity",
                            "entity": entity_name,
                            "intent": "some_intent",
                        }
                    ],
                    slot_filled_by_trigger_mapping: [trigger_slot_mapping],
                }
            }
        }
    )

    tracker = DialogueStateTracker.from_events(
        "default",
        [
            SlotSet(REQUESTED_SLOT, "some_slot"),
            UserUttered(
                "bla",
                intent={"name": "greet", "confidence": 1.0},
                entities=[{"entity": entity_name, "value": "some_value"}],
            ),
            ActionExecuted(ACTION_LISTEN_NAME),
        ],
    )

    slot_values = form.extract_other_slots(tracker, domain)
    assert slot_values == {}


@pytest.mark.parametrize(
    "mapping_not_intent, mapping_intent, mapping_role, mapping_group, entities, intent, expected_slot_values",
    [
        (
            "some_intent",
            None,
            None,
            None,
            [{"entity": "some_entity", "value": "some_value"}],
            "some_intent",
            {},
        ),
        (
            None,
            "some_intent",
            None,
            None,
            [{"entity": "some_entity", "value": "some_value"}],
            "some_intent",
            {"some_slot": "some_value"},
        ),
        (
            "some_intent",
            None,
            None,
            None,
            [{"entity": "some_entity", "value": "some_value"}],
            "some_other_intent",
            {"some_slot": "some_value"},
        ),
        (
            None,
            None,
            "some_role",
            None,
            [{"entity": "some_entity", "value": "some_value"}],
            "some_intent",
            {},
        ),
        (
            None,
            None,
            "some_role",
            None,
            [{"entity": "some_entity", "value": "some_value", "role": "some_role"}],
            "some_intent",
            {"some_slot": "some_value"},
        ),
        (
            None,
            None,
            None,
            "some_group",
            [{"entity": "some_entity", "value": "some_value"}],
            "some_intent",
            {},
        ),
        (
            None,
            None,
            None,
            "some_group",
            [{"entity": "some_entity", "value": "some_value", "group": "some_group"}],
            "some_intent",
            {"some_slot": "some_value"},
        ),
        (
            None,
            None,
            "some_role",
            "some_group",
            [
                {
                    "entity": "some_entity",
                    "value": "some_value",
                    "group": "some_group",
                    "role": "some_role",
                }
            ],
            "some_intent",
            {"some_slot": "some_value"},
        ),
        (
            None,
            None,
            "some_role",
            "some_group",
            [{"entity": "some_entity", "value": "some_value", "role": "some_role"}],
            "some_intent",
            {},
        ),
        (
            None,
            None,
            None,
            None,
            [
                {
                    "entity": "some_entity",
                    "value": "some_value",
                    "group": "some_group",
                    "role": "some_role",
                }
            ],
            "some_intent",
            # nothing should be extracted, because entity contain role and group
            # but mapping expects them to be None
            {},
        ),
    ],
)
def test_extract_requested_slot_from_entity(
    mapping_not_intent: Optional[Text],
    mapping_intent: Optional[Text],
    mapping_role: Optional[Text],
    mapping_group: Optional[Text],
    entities: List[Dict[Text, Any]],
    intent: Text,
    expected_slot_values: Dict[Text, Text],
):
    """Test extraction of a slot value from entity with the different restrictions."""

    form_name = "some form"
    form = FormAction(form_name, None)

    mapping = form.from_entity(
        entity="some_entity",
        role=mapping_role,
        group=mapping_group,
        intent=mapping_intent,
        not_intent=mapping_not_intent,
    )
    domain = Domain.from_dict({"forms": {form_name: {"some_slot": [mapping]}}})

    tracker = DialogueStateTracker.from_events(
        "default",
        [
            ActiveLoop(form_name),
            SlotSet(REQUESTED_SLOT, "some_slot"),
            UserUttered(
                "bla", intent={"name": intent, "confidence": 1.0}, entities=entities
            ),
        ],
    )

    slot_values = form.extract_requested_slot(tracker, domain)
    assert slot_values == expected_slot_values


@pytest.mark.parametrize(
    "some_other_slot_mapping, some_slot_mapping, entities, intent, expected_slot_values",
    [
        (
            [
                {
                    "type": "from_entity",
                    "intent": "some_intent",
                    "entity": "some_entity",
                    "role": "some_role",
                }
            ],
            [{"type": "from_entity", "intent": "some_intent", "entity": "some_entity"}],
            [
                {
                    "entity": "some_entity",
                    "value": "some_value",
                    "role": "some_other_role",
                }
            ],
            "some_intent",
            {},
        ),
        (
            [
                {
                    "type": "from_entity",
                    "intent": "some_intent",
                    "entity": "some_entity",
                    "role": "some_role",
                }
            ],
            [{"type": "from_entity", "intent": "some_intent", "entity": "some_entity"}],
            [{"entity": "some_entity", "value": "some_value", "role": "some_role"}],
            "some_intent",
            {"some_other_slot": "some_value"},
        ),
        (
            [
                {
                    "type": "from_entity",
                    "intent": "some_intent",
                    "entity": "some_entity",
                    "group": "some_group",
                }
            ],
            [{"type": "from_entity", "intent": "some_intent", "entity": "some_entity"}],
            [
                {
                    "entity": "some_entity",
                    "value": "some_value",
                    "group": "some_other_group",
                }
            ],
            "some_intent",
            {},
        ),
        (
            [
                {
                    "type": "from_entity",
                    "intent": "some_intent",
                    "entity": "some_entity",
                    "group": "some_group",
                }
            ],
            [{"type": "from_entity", "intent": "some_intent", "entity": "some_entity"}],
            [{"entity": "some_entity", "value": "some_value", "group": "some_group"}],
            "some_intent",
            {"some_other_slot": "some_value"},
        ),
        (
            [
                {
                    "type": "from_entity",
                    "intent": "some_intent",
                    "entity": "some_entity",
                    "group": "some_group",
                    "role": "some_role",
                }
            ],
            [{"type": "from_entity", "intent": "some_intent", "entity": "some_entity"}],
            [
                {
                    "entity": "some_entity",
                    "value": "some_value",
                    "role": "some_role",
                    "group": "some_group",
                }
            ],
            "some_intent",
            {"some_other_slot": "some_value"},
        ),
        (
            [{"type": "from_entity", "intent": "some_intent", "entity": "some_entity"}],
            [
                {
                    "type": "from_entity",
                    "intent": "some_intent",
                    "entity": "some_other_entity",
                }
            ],
            [{"entity": "some_entity", "value": "some_value"}],
            "some_intent",
            # other slot should be extracted because slot mapping is unique
            {"some_other_slot": "some_value"},
        ),
        (
            [
                {
                    "type": "from_entity",
                    "intent": "some_intent",
                    "entity": "some_entity",
                    "role": "some_role",
                }
            ],
            [
                {
                    "type": "from_entity",
                    "intent": "some_intent",
                    "entity": "some_other_entity",
                }
            ],
            [{"entity": "some_entity", "value": "some_value", "role": "some_role"}],
            "some_intent",
            # other slot should be extracted because slot mapping is unique
            {"some_other_slot": "some_value"},
        ),
        (
            [{"type": "from_entity", "intent": "some_intent", "entity": "some_entity"}],
            [
                {
                    "type": "from_entity",
                    "intent": "some_intent",
                    "entity": "some_other_entity",
                }
            ],
            [{"entity": "some_entity", "value": "some_value", "role": "some_role"}],
            "some_intent",
            # other slot should not be extracted
            # because even though slot mapping is unique it doesn't contain the role
            {},
        ),
        (
            [{"type": "from_entity", "intent": "some_intent", "entity": "some_entity"}],
            [{"type": "from_entity", "intent": "some_intent", "entity": "some_entity"}],
            [{"entity": "some_entity", "value": "some_value"}],
            "some_intent",
            # other slot should not be extracted because slot mapping is not unique
            {},
        ),
    ],
)
def test_extract_other_slots_with_entity(
    some_other_slot_mapping: List[Dict[Text, Any]],
    some_slot_mapping: List[Dict[Text, Any]],
    entities: List[Dict[Text, Any]],
    intent: Text,
    expected_slot_values: Dict[Text, Text],
):
    """Test extraction of other not requested slots values from entities."""

    form_name = "some_form"
    form = FormAction(form_name, None)

    domain = Domain.from_dict(
        {
            "forms": {
                form_name: {
                    "some_other_slot": some_other_slot_mapping,
                    "some_slot": some_slot_mapping,
                }
            }
        }
    )

    tracker = DialogueStateTracker.from_events(
        "default",
        [
            SlotSet(REQUESTED_SLOT, "some_slot"),
            UserUttered(
                "bla", intent={"name": intent, "confidence": 1.0}, entities=entities
            ),
            ActionExecuted(ACTION_LISTEN_NAME),
        ],
    )

    slot_values = form.extract_other_slots(tracker, domain)
    # check that the value was extracted for non requested slot
    assert slot_values == expected_slot_values


@pytest.mark.parametrize(
    "domain, expected_action",
    [
        (
            {
                "actions": ["action_ask_my_form_sun", "action_ask_sun"],
                "responses": {"utter_ask_my_form_sun": [{"text": "ask"}]},
            },
            "action_ask_my_form_sun",
        ),
        (
            {
                "actions": ["action_ask_sun"],
                "responses": {"utter_ask_my_form_sun": [{"text": "ask"}]},
            },
            "utter_ask_my_form_sun",
        ),
        (
            {
                "actions": ["action_ask_sun"],
                "responses": {"utter_ask_sun": [{"text": "hi"}]},
            },
            "action_ask_sun",
        ),
        (
            {
                "actions": ["action_ask_my_form_sun"],
                "responses": {"utter_ask_my_form_sun": [{"text": "hi"}]},
            },
            "action_ask_my_form_sun",
        ),
    ],
)
async def test_ask_for_slot(
    domain: Dict,
    expected_action: Text,
    monkeypatch: MonkeyPatch,
    default_nlg: TemplatedNaturalLanguageGenerator,
):
    slot_name = "sun"

    action_from_name = Mock(return_value=action.ActionListen())
    endpoint_config = Mock()
    monkeypatch.setattr(
        action, action.action_for_name_or_text.__name__, action_from_name
    )

    form = FormAction("my_form", endpoint_config)
    domain = Domain.from_dict(domain)
    await form._ask_for_slot(
        domain,
        default_nlg,
        CollectingOutputChannel(),
        slot_name,
        DialogueStateTracker.from_events("dasd", []),
    )

    action_from_name.assert_called_once_with(expected_action, domain, endpoint_config)


async def test_ask_for_slot_if_not_utter_ask(
    monkeypatch: MonkeyPatch, default_nlg: TemplatedNaturalLanguageGenerator
):
    action_from_name = Mock(return_value=action.ActionListen())
    endpoint_config = Mock()
    monkeypatch.setattr(
        action, action.action_for_name_or_text.__name__, action_from_name
    )

    form = FormAction("my_form", endpoint_config)
    events = await form._ask_for_slot(
        Domain.empty(),
        default_nlg,
        CollectingOutputChannel(),
        "some slot",
        DialogueStateTracker.from_events("dasd", []),
    )

    assert not events
    action_from_name.assert_not_called()<|MERGE_RESOLUTION|>--- conflicted
+++ resolved
@@ -145,12 +145,8 @@
         default_agent.policy_ensemble,
         domain,
         InMemoryTrackerStore(domain),
-<<<<<<< HEAD
+        InMemoryLockStore(),
         TemplatedNaturalLanguageGenerator(domain.responses),
-=======
-        InMemoryLockStore(),
-        TemplatedNaturalLanguageGenerator(domain.templates),
->>>>>>> b7d7f701
     )
 
     # activate the first form
