--- conflicted
+++ resolved
@@ -114,13 +114,8 @@
     # Ensures that the tracker has changed between the utterances
     # (and wasn't reset in between them)
     expected = ("action_listen;"
-<<<<<<< HEAD
                 "greet;utter_greet;action_listen;"
                 "greet;action_listen")
-    assert ";".join([e.as_story_string() for e in tracker.events]) == expected
-=======
-                "_greet;utter_greet;action_listen;"
-                "_greet;action_listen")
     assert ";".join([e.as_story_string() for e in
                      tracker.events if e.as_story_string()]) == expected
 
@@ -128,16 +123,15 @@
 def test_tracker_state_regression_with_bot_utterance(default_agent):
     sender_id = "test_tracker_state_regression_with_bot_utterance"
     for i in range(0, 2):
-        default_agent.handle_message("_greet", sender_id=sender_id)
+        default_agent.handle_message("/greet", sender_id=sender_id)
     tracker = default_agent.tracker_store.get_or_create_tracker(sender_id)
 
-    expected = ["action_listen", "_greet", None, "utter_greet",
-                "action_listen", "_greet", "action_listen"]
+    expected = ["action_listen", "greet", None, "utter_greet",
+                "action_listen", "greet", "action_listen"]
     print([e.as_story_string() for e in tracker.events])
     for e in tracker.events:
         print(e)
     assert [e.as_story_string() for e in tracker.events] == expected
->>>>>>> 6440d6f1
 
 
 def test_tracker_entity_retrieval(default_domain):
